--- conflicted
+++ resolved
@@ -135,44 +135,6 @@
     everybody("(1 - 2) + 5", "(1 - 2) + 5") // TODO: everybody("(1 - 2) + 5", "1 - 2 + 5")
     everybody("1 - (2 + 5)", "1 - (2 + 5)")
 
-<<<<<<< HEAD
-    val goOutput = new StringLanguageOutputWriter("  ")
-
-    val langs = Map[LanguageCompilerStatic, AbstractTranslator with TypeDetector](
-      CppCompiler -> new CppTranslator(tp, new CppImportList(), new CppImportList(), RuntimeConfig()),
-      CSharpCompiler -> new CSharpTranslator(tp, new ImportList()),
-      GoCompiler -> new GoTranslator(goOutput, tp, new ImportList()),
-      JavaCompiler -> new JavaTranslator(tp, new ImportList(), RuntimeConfig()),
-      JavaScriptCompiler -> new JavaScriptTranslator(tp),
-      LuaCompiler -> new LuaTranslator(tp, new ImportList()),
-      PerlCompiler -> new PerlTranslator(tp, new ImportList()),
-      PHPCompiler -> new PHPTranslator(tp, RuntimeConfig()),
-      PythonCompiler -> new PythonTranslator(tp, new ImportList()),
-      RubyCompiler -> new RubyTranslator(tp)
-    )
-
-    langs.foreach { case (langObj, tr) =>
-      val langName = LanguageCompilerStatic.CLASS_TO_NAME(langObj)
-      test(s"$langName:$src", Tag(langName), Tag(src)) {
-        eo match {
-          case Some(e) =>
-            expOut.get(langObj) match {
-              case Some(expResult) =>
-                tr.detectType(e) should be(expType)
-                val actResult1 = tr.translate(e)
-                val actResult2 = langObj match {
-                  case GoCompiler => goOutput.result + actResult1
-                  case _ => actResult1
-                }
-                actResult2 should be(expResult)
-              case None =>
-                fail(s"no expected result, but actual result is ${tr.translate(e)}")
-            }
-          case None =>
-            fail("expression didn't parse")
-        }
-      }
-=======
     everybody("1 + 2 * 5", "1 + 2 * 5")
     everybody("1 + (2 * 5)", "1 + 2 * 5")
     everybody("(1 + 2) * 5", "(1 + 2) * 5")
@@ -283,7 +245,6 @@
         PythonCompiler -> "self.a + str(42)",
         RubyCompiler -> "a + 42.to_s"
       ))
->>>>>>> 67a47531
     }
   }
 
@@ -1018,7 +979,7 @@
         CppCompiler -> new CppTranslator(tp, new CppImportList(), new CppImportList(), RuntimeConfig()),
         CSharpCompiler -> new CSharpTranslator(tp, new ImportList()),
         GoCompiler -> new GoTranslator(goOutput, tp, new ImportList()),
-        JavaCompiler -> new JavaTranslator(tp, new ImportList()),
+        JavaCompiler -> new JavaTranslator(tp, new ImportList(), RuntimeConfig()),
         JavaScriptCompiler -> new JavaScriptTranslator(tp, new ImportList()),
         LuaCompiler -> new LuaTranslator(tp, new ImportList()),
         PerlCompiler -> new PerlTranslator(tp, new ImportList()),
