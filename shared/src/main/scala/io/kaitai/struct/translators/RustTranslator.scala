package io.kaitai.struct.translators

import io.kaitai.struct.format._
import io.kaitai.struct.datatype._
import io.kaitai.struct.datatype.DataType._
import io.kaitai.struct.exprlang.Ast
import io.kaitai.struct.exprlang.Ast.expr
import io.kaitai.struct.format.{Identifier, IoIdentifier, ParentIdentifier, RootIdentifier}
import io.kaitai.struct.languages.RustCompiler
import io.kaitai.struct.{ClassTypeProvider, RuntimeConfig, Utils}

class RustTranslator(provider: TypeProvider, config: RuntimeConfig)
  extends BaseTranslator(provider) {

  import RustCompiler._

  override def doByteArrayLiteral(arr: Seq[Byte]): String =
    "vec![" + arr.map(x => "%0#2xu8".format(x & 0xff)).mkString(", ") + "]"
  override def doByteArrayNonLiteral(elts: Seq[Ast.expr]): String =
    "vec![" + elts.map(translate).mkString(", ") + "]"
  override def doArrayLiteral(t: DataType, value: Seq[Ast.expr]): String = {
    t match {
      case CalcStrType => "vec![" + value.map(v => translate(v)).mkString(".to_string(), ") + ".to_string()]"
      case _ => "vec![" + value.map(v => translate(v)).mkString(", ") + "]"
    }
  }

  override val asciiCharQuoteMap: Map[Char, String] = Map(
    '\t' -> "\\t",
    '\n' -> "\\n",
    '\r' -> "\\r",
    '"' -> "\\\"",
    '\\' -> "\\\\"
  )

  override def strLiteralGenericCC(code: Char): String =
    strLiteralUnicode(code)

  override def strLiteralUnicode(code: Char): String =
    "\\u{%x}".format(code.toInt)

  def isSignedIntType(dt: DataType): Boolean = dt match {
    case Int1Type(true) => true
    case IntMultiType(true, _, _) => true
    case CalcIntType => true
    case _ => false
  }

  override def numericBinOp(left: Ast.expr,
                            op: Ast.operator,
                            right: Ast.expr): String = {
    val lt = detectType(left)
    val rt = detectType(right)

    if (isSignedIntType(lt) && isSignedIntType(rt) && op == Ast.operator.Mod)
        s"modulo(${translate(left)} as i64, ${translate(right)} as i64)"
    else {
      if (lt != rt) {
        val ct = RustCompiler.kaitaiPrimitiveToNativeType(TypeDetector.combineTypes(lt, rt))
        s"((${translate(left)} as $ct) ${binOp(op)} (${translate(right)} as $ct))"
      } else {
        super.numericBinOp(left, op, right)
      }
    }
  }

  override def doName(s: String): String = s match {
    case Identifier.PARENT => s
    case _ =>
      val memberFound = findMember(s)
      if (memberFound.isDefined)
        memberFound.get match {
          case vis: ValueInstanceSpec =>
            s"$s(${privateMemberName(IoIdentifier)})?"
          case as: AttrSpec =>
<<<<<<< HEAD
            val code = s"$s()"
            val aType = RustCompiler.kaitaiTypeToNativeType(Some(as.id), provider.nowClass, as.dataTypeComposite)
            val refOpt = "RefCell<Option<[^>]+>>".r
            aType match {
              //case "String" => s"$code.as_str()"
              //case "Vec<u8>" => s"$code.as_slice()"
              case refOpt() => s"$code.as_ref().unwrap()"
              case _ => code
            }
=======
            s"$s()"
>>>>>>> b09b820d
          case pis: ParseInstanceSpec =>
            s"$s(${privateMemberName(IoIdentifier)})?"
          case _ =>
            s"$s()"
        }
      else {
        s"$s()"
      }
  }

  def findMember(attrName: String): Option[MemberSpec] = {
    def findInClass(inClass: ClassSpec): Option[MemberSpec] = {

      inClass.seq.foreach { el =>
        if (idToStr(el.id) == attrName) {
          return Some(el)
        }
      }

      inClass.params.foreach { el =>
        if (idToStr(el.id) == attrName) {
          return Some(el)
        }
      }

      inClass.instances.foreach { case (instName, instSpec) =>
        if (idToStr(instName) == attrName) {
          return Some(instSpec)
        }
      }

      inClass.types.foreach{ t =>
        for { found <- findInClass(t._2) }
          return Some(found)
      }
      None
    }

    val attr = attrName match {
      case Identifier.PARENT | Identifier.IO =>
        None
      case _ =>
        for { ms <- findInClass(provider.nowClass) }
          return Some(ms)

        provider.asInstanceOf[ClassTypeProvider].allClasses.foreach { cls =>
          for { ms <- findInClass(cls._2) }
            return Some(ms)
        }
        None
    }
    attr
  }

  def get_top_class(c: ClassSpec): ClassSpec = c.upClass match {
    case Some(upClass) => get_top_class(upClass)
    case None => c
  }

  def get_instance(cs: ClassSpec, s: String): Option[InstanceSpec] = {
    var found : Option[InstanceSpec] = None
    // look for instance
    cs.instances.foreach { case (instName, instSpec) =>
      if (idToStr(instName) == s) {
        found = Some(instSpec)
      }
    }
    // look deeper
    if (found.isEmpty) {
      cs.types.foreach {
        case (_, typeSpec) =>
          found = get_instance(typeSpec, s)
          if (found.isDefined) {
            return found
          }
        }
    }
    found
  }

  override def anyField(value: expr, attrName: String): String = {
    val t = translate(value)
    var a = doName(attrName)
    attrName match {
      case Identifier.PARENT => a = a + ".get_value().borrow().as_ref().unwrap()"
      case _ =>
    }
    var r = ""
    if (need_deref(attrName)) {
      if (t.charAt(0) == '*') {
        r = s"$t.$a"
      } else {
        r = s"*$t.$a"
      }
    } else {
      if (t.charAt(0) == '*') {
        r = s"${t.substring(1)}.$a"
      } else {
        r = s"$t.$a"
      }
    }
    attrName match {
      case Identifier.IO =>
        r = r.replace("()._io()", "_raw()")
      case _ =>
    }
    r
  }

  def rem_vec_amp(s: String): String = {
    if (s.startsWith("&vec!")) {
      s.substring(1)
    } else {
      s
    }
  }

  def ensure_vec_amp(s: String): String = {
    if (s.startsWith("vec!")) {
      s"&$s"
    } else {
      s
    }
  }

  def remove_deref(s: String): String = {
    if (s.charAt(0) == '*') {
      s.substring(1)
    } else {
      s
    }
  }

  def ensure_deref(s: String): String = {
    if (s.startsWith(self_name())) {
      s"*$s"
    } else {
      s
    }
  }

  def get_attr(cs: ClassSpec, id: String): Option[MemberSpec] = {
    var found : Option[MemberSpec] = None
    cs.seq.foreach { el =>
      if (idToStr(el.id) == id) {
        found = Some(el)
      }
    }
    // look deeper
    if (found.isEmpty) {
      cs.types.foreach {
        case (_, typeSpec) =>
          found = get_attr(typeSpec, id)
          if (found.isDefined) {
            return found
          }
        }
    }
    found
  }

  def get_param(cs: ClassSpec, id: String): Option[MemberSpec] = {
    var found : Option[MemberSpec] = None
    cs.params.foreach { el =>
      if (idToStr(el.id) == id) {
        found = Some(el)
      }
    }
    // look deeper
    if (found.isEmpty) {
      cs.types.foreach {
        case (_, typeSpec) =>
          found = get_param(typeSpec, id)
          if (found.isDefined) {
            return found
          }
        }
    }
    found
  }

  var context_need_deref_attr = false

  def enum_numeric_only(dataType: DataType): Boolean = {
    var types : Set[DataType] = Set()
    var enum_typename = false
    dataType match {
      case st: SwitchType =>
        types = st.cases.values.toSet
        enum_typename = true
      //case _: EnumType => return true
      case _ => return false
    }
    var enum_only_numeric = true
    types.foreach {
      case _: NumericType => // leave unchanged
      case _ => enum_only_numeric = false
    }
    enum_only_numeric
  }

  def is_copy_type(dataType: DataType): Boolean = dataType match {
    case _: SwitchType => false
    case _: UserType => false
    case _: BytesType => false
    case _: ArrayType => false
    case _: StrType => false
    case _: EnumType => false
    case _ => true
  }

  def need_deref(s: String, c: ClassSpec = provider.nowClass): Boolean = {
    var deref = false
    var tc = get_top_class(c)
    var found = get_attr(tc, s)
    if (found.isDefined ) {
<<<<<<< HEAD
      val cleanType = RustCompiler.kaitaiTypeToNativeType(Some(NamedIdentifier(s)), provider.nowClass, found.get.dataType, cleanTypename = true)
      //if (cleanType != "Vec<u8>")
        deref = !enum_numeric_only(found.get.dataTypeComposite) //is_copy_type(found.get.dataTypeComposite)
=======
        deref = !enum_numeric_only(found.get.dataTypeComposite)
>>>>>>> b09b820d
    } else {
      found = get_instance(tc, s)
      if (found.isDefined) {
<<<<<<< HEAD
        val cleanType = RustCompiler.kaitaiTypeToNativeType(Some(NamedIdentifier(s)), provider.nowClass, found.get.dataType, cleanTypename = true)
        //if (cleanType != "Vec<u8>")
          deref = true //is_copy_type(found.get.dataTypeComposite)
=======
          deref = true
>>>>>>> b09b820d
      } else {
        found = get_param(tc, s)
        if (found.isDefined) {
          deref = !enum_numeric_only(found.get.dataTypeComposite)
        } else {
          deref = false
        }
      }
    }
    deref
  }

  override def doLocalName(s: String): String = s match {
    case Identifier.ITERATOR => "_tmpa"
    case Identifier.ITERATOR2 => "_tmpb"
    case Identifier.INDEX => "_i"
    case Identifier.IO => s"${RustCompiler.privateMemberName(IoIdentifier)}"
    case Identifier.ROOT => s"_r"
    case Identifier.PARENT => s"_prc.as_ref().unwrap()"
    case _ =>
      val n = doName(s)
      val deref = !n.endsWith(".as_str()") && !n.endsWith(".as_slice()") && need_deref(s)
      if (context_need_deref_attr || deref) {
        s"*${self_name()}.$n"
      } else {
        s"${self_name()}.$n"
      }
  }
  override def doEnumCompareOp(left: Ast.expr, op: Ast.cmpop, right: Ast.expr): String = {
    //context_need_deref_attr = true
    val code = s"${translate(left)} ${cmpOp(op)} ${translate(right)}"
    //context_need_deref_attr = false
    code
  }

  override def doInternalName(id: Identifier): String =
    s"${doLocalName(idToStr(id))}"

  override def doEnumByLabel(enumTypeAbs: List[String], label: String): String =
    s"${RustCompiler.types2class(enumTypeAbs)}::${Utils.upperCamelCase(label)}"

  override def doStrCompareOp(left: Ast.expr, op: Ast.cmpop, right: Ast.expr): String = {
    // val l = translate(left)
    // val r = translate(right)
    // val asStr = if (l.endsWith(".as_str()") && r.endsWith(")?")) ".as_str()" else ""
    // s"$l ${cmpOp(op)} $r$asStr"
    s"${ensure_deref(translate(left))} ${cmpOp(op)} ${remove_deref(translate(right))}.to_string()"
  }

  override def doEnumById(enumTypeAbs: List[String], id: String): String =
    s"($id as i64).try_into()?"

  override def arraySubscript(container: expr, idx: expr): String =
    s"${remove_deref(translate(container))}[${translate(idx)} as usize]"

  override def doIfExp(condition: expr, ifTrue: expr, ifFalse: expr): String = {
    var to_type = ""
    detectType(ifTrue) match {
      case _: UserType => to_type = ".clone()"
      case _: EnumType => to_type = ".clone()"
      case _: StrType => to_type = ".to_string()"
      case _: BytesType => to_type = ".to_vec()"
      case _: CalcArrayType => to_type = ".clone()"
      case _ =>
    }
    if (to_type.isEmpty) {
      s"if ${translate(condition)} { ${translate(ifTrue)} } else { ${translate(ifFalse)} }"
    } else {
      s"if ${translate(condition)} { ${remove_deref(translate(ifTrue))}$to_type } else { ${remove_deref(translate(ifFalse))}$to_type }"
    }
  }
  override def translate(v: Ast.expr): String = {
    v match {
      case Ast.expr.EnumById(enumType, id, inType) =>
        id match {
          case ifExp: Ast.expr.IfExp =>
            val enumSpec = provider.resolveEnum(inType, enumType.name)
            val enumName = RustCompiler.types2class(enumSpec.name)
            def toStr(ex: Ast.expr) = ex match {
              case Ast.expr.IntNum(n) => s"$enumName::try_from($n)?"
              case _ => super.translate(ex)
            }
            val ifTrue = toStr(ifExp.ifTrue)
            val ifFalse = toStr(ifExp.ifFalse)

            "if " + translate(ifExp.condition) + s" { $ifTrue } else { $ifFalse }"
          case _ => super.translate(v)
        }
      case _ =>
        super.translate(v)
    }
  }

  // Predefined methods of various types
  override def strConcat(left: Ast.expr, right: Ast.expr): String =
    s"""format!("{}{}", ${translate(left)}, ${translate(right)})"""

  override def strToInt(s: expr, base: expr): String =
    translate(base) match {
      case "10" =>
        s"${translate(s)}.parse::<i32>().unwrap()"
      case _ =>
        s"i32::from_str_radix(${translate(s)}, ${translate(base)}).unwrap()"
    }

  override def enumToInt(v: expr, et: EnumType): String =
    s"i64::from(&${translate(v)})"

  override def boolToInt(v: expr): String =
    s"(${translate(v)}) as i32"

  override def floatToInt(v: expr): String =
    s"${translate(v)} as i32"

  override def intToStr(i: expr, base: expr): String = {
    val baseStr = translate(base)
    baseStr match {
      case "10" =>
         s"${remove_deref(translate(i))}.to_string()"
      case _ =>
        s"base_convert(strval(${translate(i)}), 10, $baseStr)"
    }
  }
  override def bytesToStr(bytesExpr: String, encoding: Ast.expr): String = {
    if (bytesExpr.charAt(0) == '*') {
      s"decode_string(&$bytesExpr, &${translate(encoding)})?"
    } else {
      s"decode_string(${ensure_vec_amp(bytesExpr)}, &${translate(encoding)})?"
    }
  }

  override def bytesLength(b: Ast.expr): String =
    s"${remove_deref(translate(b))}.len()"
  override def strLength(s: expr): String =
    s"${remove_deref(translate(s))}.len()"
  override def strReverse(s: expr): String = {
    val e = translate(s)
    if (e.charAt(0) == '*')
      s"reverse_string(&$e)?"
    else
      s"reverse_string($e)?"
  }
  override def strSubstring(s: expr, from: expr, to: expr): String =
    s"${translate(s)}[${translate(from)}..${translate(to)}]"

  override def arrayFirst(a: expr): String =
    s"${ensure_deref(translate(a))}.first().ok_or(KError::EmptyIterator)?"
  override def arrayLast(a: expr): String =
    s"${ensure_deref(translate(a))}.last().ok_or(KError::EmptyIterator)?"
  override def arraySize(a: expr): String =
    s"${remove_deref(translate(a))}.len()"

  def is_float_type(a: Ast.expr): Boolean = {
    detectType(a) match {
      case t: CalcArrayType =>
        t.elType match {
          case f: FloatMultiType => true
          case CalcFloatType => true
          case _ => false
        }
      case t: ArrayType =>
        t.elType match  {
          case f: FloatMultiType => true
          case _ => false
        }
      case _ => false
    }
  }

  override def arrayMin(a: Ast.expr): String = {
    if (is_float_type(a)) {
      s"${ensure_deref(translate(a))}.iter().reduce(|a, b| if (a.min(*b)) == *b {b} else {a}).ok_or(KError::EmptyIterator)?"
    } else {
      s"${ensure_deref(translate(a))}.iter().min().ok_or(KError::EmptyIterator)?"
    }
  }

  override def arrayMax(a: Ast.expr): String = {
    if (is_float_type(a)) {
      s"${ensure_deref(translate(a))}.iter().reduce(|a, b| if (a.max(*b)) == *b {b} else {a}).ok_or(KError::EmptyIterator)?"
    } else {
      s"${ensure_deref(translate(a))}.iter().max().ok_or(KError::EmptyIterator)?"
    }
  }
}<|MERGE_RESOLUTION|>--- conflicted
+++ resolved
@@ -73,19 +73,7 @@
           case vis: ValueInstanceSpec =>
             s"$s(${privateMemberName(IoIdentifier)})?"
           case as: AttrSpec =>
-<<<<<<< HEAD
-            val code = s"$s()"
-            val aType = RustCompiler.kaitaiTypeToNativeType(Some(as.id), provider.nowClass, as.dataTypeComposite)
-            val refOpt = "RefCell<Option<[^>]+>>".r
-            aType match {
-              //case "String" => s"$code.as_str()"
-              //case "Vec<u8>" => s"$code.as_slice()"
-              case refOpt() => s"$code.as_ref().unwrap()"
-              case _ => code
-            }
-=======
             s"$s()"
->>>>>>> b09b820d
           case pis: ParseInstanceSpec =>
             s"$s(${privateMemberName(IoIdentifier)})?"
           case _ =>
@@ -302,23 +290,11 @@
     var tc = get_top_class(c)
     var found = get_attr(tc, s)
     if (found.isDefined ) {
-<<<<<<< HEAD
-      val cleanType = RustCompiler.kaitaiTypeToNativeType(Some(NamedIdentifier(s)), provider.nowClass, found.get.dataType, cleanTypename = true)
-      //if (cleanType != "Vec<u8>")
-        deref = !enum_numeric_only(found.get.dataTypeComposite) //is_copy_type(found.get.dataTypeComposite)
-=======
         deref = !enum_numeric_only(found.get.dataTypeComposite)
->>>>>>> b09b820d
     } else {
       found = get_instance(tc, s)
       if (found.isDefined) {
-<<<<<<< HEAD
-        val cleanType = RustCompiler.kaitaiTypeToNativeType(Some(NamedIdentifier(s)), provider.nowClass, found.get.dataType, cleanTypename = true)
-        //if (cleanType != "Vec<u8>")
-          deref = true //is_copy_type(found.get.dataTypeComposite)
-=======
           deref = true
->>>>>>> b09b820d
       } else {
         found = get_param(tc, s)
         if (found.isDefined) {
