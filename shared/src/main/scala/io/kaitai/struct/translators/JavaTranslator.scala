package io.kaitai.struct.translators

import io.kaitai.struct.{ClassTypeProvider, ImportList, RuntimeConfig, Utils}
import io.kaitai.struct.exprlang.Ast
import io.kaitai.struct.exprlang.Ast._
import io.kaitai.struct.datatype.DataType
import io.kaitai.struct.datatype.DataType._
import io.kaitai.struct.format.{EnumSpec, Identifier}
import io.kaitai.struct.languages.JavaCompiler

class JavaTranslator(provider: TypeProvider, importList: ImportList, config: RuntimeConfig) extends BaseTranslator(provider) {
  override def doIntLiteral(n: BigInt): String = {
    // Java's integer parsing behaves differently depending on whether you use decimal or hex syntax.
    // With decimal syntax, the parser/compiler rejects any number that cannot be stored in a long
    // (signed 64-bit integer) without overflow. With hexadecimal syntax, it allows anything that
    // would fit in an unsigned 64-bit integer. Java's `long` is always signed, so if you use this
    // trick to enter a number that is too large for a signed 64-bit integer, it will overflow into
    // negative. But this can still be useful if you don't perform any arithmetic that cares about
    // the sign (e. g. you pass the value unmodified to something else, or you use only bit operations
    // or Long's "unsigned" methods).
    //
    // Of course, if `n > Utils.MAX_UINT64` we'll still get out of range error
    // TODO: Convert real big numbers to BigInteger
    val literal = if (n > Long.MaxValue && n <= Utils.MAX_UINT64) {
      "0x" + n.toString(16)
    } else {
      n.toString
    }
    val suffix = if (n < Int.MinValue || n > Int.MaxValue) "L" else ""

    s"$literal$suffix"
  }

  override def doArrayLiteral(t: DataType, value: Seq[expr]): String = {
<<<<<<< HEAD
    // FIXME
    val compiler = new JavaCompiler(provider.asInstanceOf[ClassTypeProvider], config)

    val javaType = compiler.kaitaiType2JavaTypeBoxed(t)
=======
    val javaType = JavaCompiler.kaitaiType2JavaTypeBoxed(t, importList)
>>>>>>> 67a47531
    val commaStr = value.map((v) => translate(v)).mkString(", ")

    importList.add("java.util.ArrayList")
    importList.add("java.util.Arrays")
    s"new ArrayList<$javaType>(Arrays.asList($commaStr))"
  }

  override def doByteArrayLiteral(arr: Seq[Byte]): String =
    s"new byte[] { ${arr.mkString(", ")} }"
  override def doByteArrayNonLiteral(elts: Seq[expr]): String =
    s"new byte[] { ${elts.map(translate).mkString(", ")} }"

  override def genericBinOp(left: Ast.expr, op: Ast.binaryop, right: Ast.expr, extPrec: Int) = {
    (detectType(left), detectType(right), op) match {
      case (_: IntType, _: IntType, Ast.operator.Mod) =>
        s"${JavaCompiler.kstreamName}.mod(${translate(left)}, ${translate(right)})"
      case _ =>
        super.genericBinOp(left, op, right, extPrec)
    }
  }

  override def doNumericCompareOp(left: expr, op: cmpop, right: expr): String =
    s"(${super.doNumericCompareOp(left, op, right)})"

  override def doEnumCompareOp(left: expr, op: cmpop, right: expr): String =
    s"(${super.doEnumCompareOp(left, op, right)})"

  override def doName(s: String) =
    s match {
      case Identifier.ITERATOR => "_it"
      case Identifier.ITERATOR2 => "_buf"
      case Identifier.SWITCH_ON => "on"
      case Identifier.INDEX => "i"
      case _ => s"${Utils.lowerCamelCase(s)}()"
    }

  override def doInternalName(id: Identifier): String =
    JavaCompiler.privateMemberName(id)

  override def doEnumByLabel(enumSpec: EnumSpec, label: String): String =
    s"${enumClass(enumSpec.name)}.${Utils.upperUnderscoreCase(label)}"
  override def doEnumById(enumSpec: EnumSpec, id: String): String =
    s"${enumClass(enumSpec.name)}.byId($id)"

  def enumClass(enumTypeAbs: List[String]): String = {
    val enumTypeRel = Utils.relClass(enumTypeAbs, provider.nowClass.name)
    enumTypeRel.map((x) => Utils.upperCamelCase(x)).mkString(".")
  }

  override def doStrCompareOp(left: Ast.expr, op: Ast.cmpop, right: Ast.expr, extPrec: Int): String = op match {
    case Ast.cmpop.Eq =>
      s"${translate(left, METHOD_PRECEDENCE)}.equals(${translate(right)})"
    case Ast.cmpop.NotEq =>
      s"!${translate(left, METHOD_PRECEDENCE)}.equals(${translate(right)})"
    case _ =>
      s"(${translate(left, METHOD_PRECEDENCE)}.compareTo(${translate(right)}) ${cmpOp(op)} 0)"
  }

  override def doBytesCompareOp(left: Ast.expr, op: Ast.cmpop, right: Ast.expr, extPrec: Int): String = {
    op match {
      case Ast.cmpop.Eq =>
        importList.add("java.util.Arrays")
        s"Arrays.equals(${translate(left)}, ${translate(right)})"
      case Ast.cmpop.NotEq =>
        importList.add("java.util.Arrays")
        s"!Arrays.equals(${translate(left)}, ${translate(right)})"
      case _ =>
        s"(${JavaCompiler.kstreamName}.byteArrayCompare(${translate(left)}, ${translate(right)}) ${cmpOp(op)} 0)"
    }
  }

  override def arraySubscript(container: expr, idx: expr): String =
<<<<<<< HEAD
    s"${translate(container)}.get(${doCast(idx, CalcIntType)})"
  override def doIfExp(condition: expr, ifTrue: expr, ifFalse: expr): String =
    s"(${translate(condition)} ? ${translate(ifTrue)} : ${translate(ifFalse)})"
  override def doCast(value: Ast.expr, typeName: DataType): String = {
    // FIXME
    val compiler = new JavaCompiler(provider.asInstanceOf[ClassTypeProvider], config)
    if (value.isInstanceOf[Ast.expr.IntNum] || value.isInstanceOf[Ast.expr.FloatNum])
      // this branch is not really needed, but makes the code a bit cleaner -
      // we can simplify casting to just this for numeric constants
      s"((${compiler.kaitaiType2JavaType(typeName)}) ${translate(value)})"
    else
      compiler.castIfNeeded(translate(value), AnyType, typeName)
  }
=======
    s"${translate(container)}.get((int) ${translate(idx, METHOD_PRECEDENCE)})"
  override def doIfExp(condition: expr, ifTrue: expr, ifFalse: expr): String =
    s"(${translate(condition)} ? ${translate(ifTrue)} : ${translate(ifFalse)})"
  override def doCast(value: Ast.expr, typeName: DataType): String =
    s"((${JavaCompiler.kaitaiType2JavaType(typeName, importList)}) (${translate(value)}))"
>>>>>>> 67a47531

  // Predefined methods of various types
  override def strToInt(s: expr, base: expr): String =
    s"Long.parseLong(${translate(s)}, ${translate(base)})"
  override def enumToInt(v: expr, et: EnumType): String =
    s"${translate(v)}.id()"
  override def floatToInt(v: expr): String =
<<<<<<< HEAD
    doCast(v, CalcIntType)
  override def intToStr(i: expr, base: expr): String =
    s"Long.toString(${translate(i)}, ${translate(base)})"
=======
    s"(int) (${translate(v)} + 0)"
  override def intToStr(i: expr): String =
    s"Long.toString(${translate(i)})"
>>>>>>> 67a47531
  override def bytesToStr(bytesExpr: String, encoding: String): String = {
    // Java has a small number of standard charsets preloaded. Accessing them as constants is more
    // efficient than looking them up by string in a map, so we utilize this when as possible.
    // See https://docs.oracle.com/javase/7/docs/api/java/nio/charset/StandardCharsets.html
    val standardCharsetsMap = Map(
      "ISO-8859-1" -> "ISO_8859_1",
      "ASCII" -> "US_ASCII",
      "UTF-16BE" -> "UTF_16BE",
      "UTF-16LE" -> "UTF_16LE",
      "UTF-8" -> "UTF_8",
    )

    val charsetExpr = standardCharsetsMap.get(encoding) match {
      case Some(charsetConst) =>
        importList.add("java.nio.charset.StandardCharsets")
        s"StandardCharsets.${charsetConst}"
      case None =>
        importList.add("java.nio.charset.Charset")
        s"""Charset.forName(${doStringLiteral(encoding)})"""
    }
    s"new String($bytesExpr, $charsetExpr)"
  }
  override def bytesIndexOf(b: expr, byte: expr): String =
    s"${JavaCompiler.kstreamName}.byteArrayIndexOf(${translate(b)}, ${doCast(byte, Int1Type(true))})"

  override def bytesLength(b: Ast.expr): String =
    s"${translate(b, METHOD_PRECEDENCE)}.length"
  override def bytesSubscript(container: Ast.expr, idx: Ast.expr): String =
<<<<<<< HEAD
    s"(${translate(container)}[${doCast(idx, CalcIntType)}] & 0xff)"
  override def bytesFirst(b: Ast.expr): String =
    bytesSubscript(b, Ast.expr.IntNum(0))
  override def bytesLast(b: Ast.expr): String =
    bytesSubscript(b, Ast.expr.BinOp(
      Ast.expr.Attribute(
        b,
        Ast.identifier("length")
      ),
      Ast.operator.Sub,
      Ast.expr.IntNum(1)
    ))
=======
    s"${translate(container, METHOD_PRECEDENCE)}[${translate(idx)}]"
  override def bytesFirst(b: Ast.expr): String =
    s"${translate(b, METHOD_PRECEDENCE)}[0]"
  override def bytesLast(b: Ast.expr): String =
    s"${translate(b, METHOD_PRECEDENCE)}[(${translate(b)}).length - 1]"
>>>>>>> 67a47531
  override def bytesMin(b: Ast.expr): String =
    s"${JavaCompiler.kstreamName}.byteArrayMin(${translate(b)})"
  override def bytesMax(b: Ast.expr): String =
    s"${JavaCompiler.kstreamName}.byteArrayMax(${translate(b)})"

  override def strLength(s: expr): String =
<<<<<<< HEAD
    s"(${translate(s)}).length()"
  override def strReverse(s: expr): String =
    s"new StringBuilder(${translate(s)}).reverse().toString()"
  override def strSubstring(s: expr, from: expr, to: expr): String =
    s"(${translate(s)}).substring(${translate(from)}, ${translate(to)})"
  override def strToBytes(s: expr, encoding: expr): String = {
    importList.add("java.nio.charset.Charset")
    s"(${translate(s)}).getBytes(Charset.forName(${translate(encoding)}))"
  }
=======
    s"${translate(s, METHOD_PRECEDENCE)}.length()"
  override def strReverse(s: expr): String =
    s"new StringBuilder(${translate(s)}).reverse().toString()"
  override def strSubstring(s: expr, from: expr, to: expr): String =
    s"${translate(s, METHOD_PRECEDENCE)}.substring(${translate(from)}, ${translate(to)})"
>>>>>>> 67a47531

  override def arrayFirst(a: expr): String =
    s"${translate(a, METHOD_PRECEDENCE)}.get(0)"
  override def arrayLast(a: expr): String = {
    val v = translate(a, METHOD_PRECEDENCE)
    s"$v.get($v.size() - 1)"
  }
  override def arraySize(a: expr): String =
    s"${translate(a, METHOD_PRECEDENCE)}.size()"
  override def arrayMin(a: Ast.expr): String = {
    importList.add("java.util.Collections")
    s"Collections.min(${translate(a)})"
  }
  override def arrayMax(a: Ast.expr): String = {
    importList.add("java.util.Collections")
    s"Collections.max(${translate(a)})"
  }
}<|MERGE_RESOLUTION|>--- conflicted
+++ resolved
@@ -32,14 +32,7 @@
   }
 
   override def doArrayLiteral(t: DataType, value: Seq[expr]): String = {
-<<<<<<< HEAD
-    // FIXME
-    val compiler = new JavaCompiler(provider.asInstanceOf[ClassTypeProvider], config)
-
-    val javaType = compiler.kaitaiType2JavaTypeBoxed(t)
-=======
-    val javaType = JavaCompiler.kaitaiType2JavaTypeBoxed(t, importList)
->>>>>>> 67a47531
+    val javaType = JavaCompiler.kaitaiType2JavaTypeBoxed(t, importList, config)
     val commaStr = value.map((v) => translate(v)).mkString(", ")
 
     importList.add("java.util.ArrayList")
@@ -61,12 +54,6 @@
     }
   }
 
-  override def doNumericCompareOp(left: expr, op: cmpop, right: expr): String =
-    s"(${super.doNumericCompareOp(left, op, right)})"
-
-  override def doEnumCompareOp(left: expr, op: cmpop, right: expr): String =
-    s"(${super.doEnumCompareOp(left, op, right)})"
-
   override def doName(s: String) =
     s match {
       case Identifier.ITERATOR => "_it"
@@ -77,7 +64,7 @@
     }
 
   override def doInternalName(id: Identifier): String =
-    JavaCompiler.privateMemberName(id)
+    JavaCompiler.privateMemberName(id, inSubIOWriteBackHandler)
 
   override def doEnumByLabel(enumSpec: EnumSpec, label: String): String =
     s"${enumClass(enumSpec.name)}.${Utils.upperUnderscoreCase(label)}"
@@ -112,27 +99,17 @@
   }
 
   override def arraySubscript(container: expr, idx: expr): String =
-<<<<<<< HEAD
     s"${translate(container)}.get(${doCast(idx, CalcIntType)})"
   override def doIfExp(condition: expr, ifTrue: expr, ifFalse: expr): String =
     s"(${translate(condition)} ? ${translate(ifTrue)} : ${translate(ifFalse)})"
   override def doCast(value: Ast.expr, typeName: DataType): String = {
-    // FIXME
-    val compiler = new JavaCompiler(provider.asInstanceOf[ClassTypeProvider], config)
     if (value.isInstanceOf[Ast.expr.IntNum] || value.isInstanceOf[Ast.expr.FloatNum])
       // this branch is not really needed, but makes the code a bit cleaner -
       // we can simplify casting to just this for numeric constants
-      s"((${compiler.kaitaiType2JavaType(typeName)}) ${translate(value)})"
+      s"((${JavaCompiler.kaitaiType2JavaType(typeName, importList, config)}) ${translate(value)})"
     else
-      compiler.castIfNeeded(translate(value), AnyType, typeName)
+      JavaCompiler.castIfNeeded(translate(value), AnyType, typeName, importList, config)
   }
-=======
-    s"${translate(container)}.get((int) ${translate(idx, METHOD_PRECEDENCE)})"
-  override def doIfExp(condition: expr, ifTrue: expr, ifFalse: expr): String =
-    s"(${translate(condition)} ? ${translate(ifTrue)} : ${translate(ifFalse)})"
-  override def doCast(value: Ast.expr, typeName: DataType): String =
-    s"((${JavaCompiler.kaitaiType2JavaType(typeName, importList)}) (${translate(value)}))"
->>>>>>> 67a47531
 
   // Predefined methods of various types
   override def strToInt(s: expr, base: expr): String =
@@ -140,15 +117,9 @@
   override def enumToInt(v: expr, et: EnumType): String =
     s"${translate(v)}.id()"
   override def floatToInt(v: expr): String =
-<<<<<<< HEAD
     doCast(v, CalcIntType)
-  override def intToStr(i: expr, base: expr): String =
-    s"Long.toString(${translate(i)}, ${translate(base)})"
-=======
-    s"(int) (${translate(v)} + 0)"
   override def intToStr(i: expr): String =
     s"Long.toString(${translate(i)})"
->>>>>>> 67a47531
   override def bytesToStr(bytesExpr: String, encoding: String): String = {
     // Java has a small number of standard charsets preloaded. Accessing them as constants is more
     // efficient than looking them up by string in a map, so we utilize this when as possible.
@@ -177,8 +148,7 @@
   override def bytesLength(b: Ast.expr): String =
     s"${translate(b, METHOD_PRECEDENCE)}.length"
   override def bytesSubscript(container: Ast.expr, idx: Ast.expr): String =
-<<<<<<< HEAD
-    s"(${translate(container)}[${doCast(idx, CalcIntType)}] & 0xff)"
+    s"(${translate(container, METHOD_PRECEDENCE)}[${doCast(idx, CalcIntType)}] & 0xff)"
   override def bytesFirst(b: Ast.expr): String =
     bytesSubscript(b, Ast.expr.IntNum(0))
   override def bytesLast(b: Ast.expr): String =
@@ -190,36 +160,21 @@
       Ast.operator.Sub,
       Ast.expr.IntNum(1)
     ))
-=======
-    s"${translate(container, METHOD_PRECEDENCE)}[${translate(idx)}]"
-  override def bytesFirst(b: Ast.expr): String =
-    s"${translate(b, METHOD_PRECEDENCE)}[0]"
-  override def bytesLast(b: Ast.expr): String =
-    s"${translate(b, METHOD_PRECEDENCE)}[(${translate(b)}).length - 1]"
->>>>>>> 67a47531
   override def bytesMin(b: Ast.expr): String =
     s"${JavaCompiler.kstreamName}.byteArrayMin(${translate(b)})"
   override def bytesMax(b: Ast.expr): String =
     s"${JavaCompiler.kstreamName}.byteArrayMax(${translate(b)})"
 
   override def strLength(s: expr): String =
-<<<<<<< HEAD
-    s"(${translate(s)}).length()"
-  override def strReverse(s: expr): String =
-    s"new StringBuilder(${translate(s)}).reverse().toString()"
-  override def strSubstring(s: expr, from: expr, to: expr): String =
-    s"(${translate(s)}).substring(${translate(from)}, ${translate(to)})"
-  override def strToBytes(s: expr, encoding: expr): String = {
-    importList.add("java.nio.charset.Charset")
-    s"(${translate(s)}).getBytes(Charset.forName(${translate(encoding)}))"
-  }
-=======
     s"${translate(s, METHOD_PRECEDENCE)}.length()"
   override def strReverse(s: expr): String =
     s"new StringBuilder(${translate(s)}).reverse().toString()"
   override def strSubstring(s: expr, from: expr, to: expr): String =
     s"${translate(s, METHOD_PRECEDENCE)}.substring(${translate(from)}, ${translate(to)})"
->>>>>>> 67a47531
+  override def strToBytes(s: expr, encoding: expr): String = {
+    importList.add("java.nio.charset.Charset")
+    s"(${translate(s)}).getBytes(Charset.forName(${translate(encoding)}))"
+  }
 
   override def arrayFirst(a: expr): String =
     s"${translate(a, METHOD_PRECEDENCE)}.get(0)"
