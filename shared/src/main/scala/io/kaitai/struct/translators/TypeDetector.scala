package io.kaitai.struct.translators

import io.kaitai.struct.datatype.DataType
import io.kaitai.struct.datatype.DataType._
import io.kaitai.struct.exprlang.Ast
import io.kaitai.struct.format.Identifier
import io.kaitai.struct.precompile.{MethodNotFoundError, TypeMismatchError, TypeUndecidedError}

/**
  * Basic class the implements type inferring functionality for Ast.expr
  * expressions. The main method is [[detectType]] that allows to derive
  * type of any given expression.
  * @param provider TypeProvider that will answer queries on user types
  */
class TypeDetector(provider: TypeProvider) {
  import TypeDetector._

  /**
    * Detects type of a given expression. If it returns a SwitchType, it
    * effectively flattens it to a resulting combined type.
    * @param v expression
    * @return data type
    */
  def detectType(v: Ast.expr): DataType = {
    detectTypeRaw(v) match {
      case st: SwitchType => st.combinedType
      case other => other
    }
  }

  /**
    * Detects type of a given expression, raw, without any switch type
    * flattening.
    * @param v expression
    * @return data type
    */
  def detectTypeRaw(v: Ast.expr): DataType = {
    v match {
      case Ast.expr.IntNum(x) =>
        if (x < 0 || x > 255) {
          CalcIntType
        } else if (x <= 127) {
          // [0..127] => signed 1-byte integer
          Int1Type(true)
        } else {
          // [128..255] => unsigned 1-byte integer
          Int1Type(false)
        }
      case Ast.expr.FloatNum(_) => CalcFloatType
      case Ast.expr.Str(_) => CalcStrType
      case Ast.expr.Bool(_) => CalcBooleanType
      case Ast.expr.EnumByLabel(enumType, _, inType) =>
        val t = EnumType(List(enumType.name), CalcIntType)
        t.enumSpec = Some(provider.resolveEnum(inType, enumType.name))
        t
      case Ast.expr.EnumById(enumType, _, inType) =>
        val t = EnumType(List(enumType.name), CalcIntType)
        t.enumSpec = Some(provider.resolveEnum(inType, enumType.name))
        t
<<<<<<< HEAD
      case Ast.expr.Name(name: Ast.identifier) => provider.determineType(name.name).asNonOwning()
=======
      case Ast.expr.Name(name: Ast.identifier) => provider.determineType(name.name).asNonOwning
      case Ast.expr.InternalName(id) => provider.determineType(id)
>>>>>>> fe8f18e8
      case Ast.expr.UnaryOp(op: Ast.unaryop, v: Ast.expr) =>
        val t = detectType(v)
        (t, op) match {
          case (IntMultiType(_, w, _), Ast.unaryop.Minus | Ast.unaryop.Invert) if w.width > 4 => t
          case (_: IntType, Ast.unaryop.Minus | Ast.unaryop.Invert) => CalcIntType
          case (_: FloatType, Ast.unaryop.Minus) => t
          case (_: BooleanType, Ast.unaryop.Not) => t
          case _ => throw new TypeMismatchError(s"unable to apply unary operator $op to $t")
        }
      case Ast.expr.Compare(left: Ast.expr, op: Ast.cmpop, right: Ast.expr) =>
        val ltype = detectType(left)
        val rtype = detectType(right)
        assertCompareTypes(ltype, rtype, op)
        CalcBooleanType
      case Ast.expr.BinOp(left: Ast.expr, op: Ast.operator, right: Ast.expr) =>
        (detectType(left), detectType(right), op) match {
          case (_: IntType, _: IntType, _) => CalcIntType
          case (_: NumericType, _: NumericType, _) => CalcFloatType
          case (_: StrType, _: StrType, Ast.operator.Add) => CalcStrType
          case (ltype, rtype, _) =>
            throw new TypeMismatchError(s"can't apply operator $op to $ltype and $rtype")
        }
      case Ast.expr.BoolOp(op: Ast.boolop, values: Seq[Ast.expr]) =>
        values.foreach(v => {
          val t = detectType(v)
          t match {
            case _: BooleanType => // we're fine
            case _ =>
              throw new TypeMismatchError(s"unable to use $t argument in $op boolean expression")
          }
        })
        CalcBooleanType
      case Ast.expr.IfExp(condition: Ast.expr, ifTrue: Ast.expr, ifFalse: Ast.expr) =>
        detectType(condition) match {
          case _: BooleanType =>
            val trueType = detectType(ifTrue)
            val falseType = detectType(ifFalse)
            combineTypesAndFail(trueType, falseType)
          case other => throw new TypeMismatchError(s"unable to switch over $other")
        }
      case Ast.expr.Subscript(container: Ast.expr, idx: Ast.expr) =>
        detectType(container) match {
          case ArrayTypeInStream(elType: DataType) =>
            detectType(idx) match {
              case _: IntType => elType.asNonOwning(
                elType match {
                  case ct: ComplexDataType => ct.isOwning
                  case _ => false
                }
              )
              case idxType => throw new TypeMismatchError(s"unable to index an array using $idxType")
            }
          case CalcArrayType(elType: DataType, _) =>
            detectType(idx) match {
              case _: IntType => elType.asNonOwning(
                elType match {
                  case ct: ComplexDataType => ct.isOwning
                  case _ => false
                }
              )
              case idxType => throw new TypeMismatchError(s"unable to index an array using $idxType")
            }
          case _: BytesType => Int1Type(false)
          case cntType => throw new TypeMismatchError(s"unable to apply operation [] to $cntType")
        }
      case Ast.expr.Attribute(value: Ast.expr, attr: Ast.identifier) =>
        detectAttributeType(value, attr)
      case call: Ast.expr.Call =>
        detectCallType(call).asNonOwning() // we have no methods that can return owning types yet, but it's probably safer to treat them as user type attributes
      case Ast.expr.List(values: Seq[Ast.expr]) =>
        detectArrayType(values) match {
          case Int1Type(_) => CalcBytesType
          case t => ArrayTypeInStream(t)
        }
      case Ast.expr.CastToType(_, typeName) =>
        detectCastType(typeName)
      case Ast.expr.ByteSizeOfType(_) | Ast.expr.BitSizeOfType(_) =>
        CalcIntType
    }
  }

  /**
    * Detects resulting data type of a given attribute expression.
    *
    * @note Must be kept in sync with [[CommonMethods.translateAttribute]]
    * @param value value part of attribute expression
    * @param attr attribute identifier part of attribute expression
    * @return data type
    */
  def detectAttributeType(value: Ast.expr, attr: Ast.identifier): DataType = {
    val valType = detectType(value)

    // Special case: will be compiled as compile-time determined constant
    if (attr.name == Identifier.SIZEOF)
      return CalcIntType

    valType match {
      case KaitaiStructType | CalcKaitaiStructType(_) =>
        attr.name match {
          case Identifier.PARENT => CalcKaitaiStructType()
          case _ => throw new MethodNotFoundError(attr.name, valType)
        }
      case t: UserType =>
        t.classSpec match {
          case Some(tt) => provider.determineType(tt, attr.name).asNonOwning()
          case None => throw new TypeUndecidedError(s"expression '$value' has undecided type '${t.name}' (while asking for attribute '${attr.name}')")
        }
      case _: BytesType =>
        attr.name match {
          case "length" | "size" => CalcIntType
          case "first" | "last" | "min" | "max" => Int1Type(false)
          case _ => throw new MethodNotFoundError(attr.name, valType)
        }
      case _: StrType =>
        attr.name match {
          case "length" => CalcIntType
          case "reverse" => CalcStrType
          case "to_i" => CalcIntType
          case _ => throw new MethodNotFoundError(attr.name, valType)
        }
      case _: IntType =>
        attr.name match {
          case "to_s" => CalcStrType
          case _ => throw new MethodNotFoundError(attr.name, valType)
        }
      case _: FloatType =>
        attr.name match {
          case "to_i" => CalcIntType
          case _ => throw new MethodNotFoundError(attr.name, valType)
        }
      case ArrayTypeInStream(_) | CalcArrayType(_, _) =>
        val inType = valType match {
          case ArrayTypeInStream(inType) => inType.asNonOwning(
            inType match {
              case ct: ComplexDataType => ct.isOwning
              case _ => false
            }
          )
          case CalcArrayType(inType, _) => inType.asNonOwning(
            inType match {
              case ct: ComplexDataType => ct.isOwning
              case _ => false
            }
          )
          case _ => throw new TypeMismatchError(s"Unexpected type for arrays ${valType}.");
        }

        attr.name match {
          case "first" | "last" | "min" | "max" => inType
          case "size" => CalcIntType
          case _ => throw new MethodNotFoundError(attr.name, valType)
        }
      case KaitaiStreamType | OwnedKaitaiStreamType =>
        attr.name match {
          case "size" => CalcIntType
          case "pos" => CalcIntType
          case "eof" => CalcBooleanType
          case _ => throw new MethodNotFoundError(attr.name, valType)
        }
      case et: EnumType =>
        attr.name match {
          case "to_i" => CalcIntType
          case _ => throw new MethodNotFoundError(attr.name, valType)
        }
      case _: BooleanType =>
        attr.name match {
          case "to_i" => CalcIntType
          case _ => throw new MethodNotFoundError(attr.name, valType)
        }
      case _ =>
        throw new MethodNotFoundError(attr.name, valType)
    }
  }

  /**
    * Detects resulting data type of a given function call expression. Typical function
    * call expression in KSY is `foo.bar(arg1, arg2)`, which is represented in AST as
    * `Call(Attribute(foo, bar), Seq(arg1, arg2))`.
    * @note Must be kept in sync with [[CommonMethods.translateCall]]
    * @param call function call expression
    * @return data type
    */
  def detectCallType(call: Ast.expr.Call): DataType = {
    call.func match {
      case Ast.expr.Attribute(obj: Ast.expr, methodName: Ast.identifier) =>
        val objType = detectType(obj)
        // TODO: check number and type of arguments in `call.args`
        (objType, methodName.name) match {
          case (_: StrType, "substring") => CalcStrType
          case (_: StrType, "to_i") => CalcIntType
          case (_: BytesType, "to_s") => CalcStrType
          case _ =>
            throw new MethodNotFoundError(methodName.name, objType)
        }
    }
  }

  /**
    * Checks that elements in the array literal are all the of same type and
    * returns that type. Throws exception if multiple mismatching types are
    * encountered.
    *
    * @param values
    * @return
    */
  def detectArrayType(values: Seq[Ast.expr]): DataType = {
    var t1o: Option[DataType] = None

    values.foreach { v =>
      val t2 = detectType(v)
      t1o = t1o match {
        case None => Some(t2)
        case Some(t1) => Some(combineTypesAndFail(t1, t2))
      }
    }

    t1o match {
      case None => throw new RuntimeException("empty array literals are not allowed - can't detect array type")
      case Some(t) => t
    }
  }

  /**
    * Detects cast type determined by a typeId definition.
    * @param typeName typeId definition to use
    * @return data type
    */
  def detectCastType(typeName: Ast.typeId): DataType = {
    val singleType = if ((!typeName.absolute) && typeName.names.size == 1) {
      // May be it's a reserved pure data type name?
      DataType.pureFromString(Some(typeName.names(0))) match {
        case _: UserType =>
          // No, it's a user type, let's try to resolve it through provider
          provider.resolveType(typeName)
        case primitiveType =>
          // Yes, it is!
          primitiveType
      }
    } else {
      // It's a complex type name, it can be only resolved through provider
      provider.resolveType(typeName)
    }

    // Wrap it in array type, if needed
    if (typeName.isArray) {
      ArrayTypeInStream(singleType)
    } else {
      singleType
    }
  }
}

object TypeDetector {
  /**
    * Checks is values of two types can be compared with a given comparison operator.
    * Throws exception in case of incompatibility.
    * @param ltype first type
    * @param rtype second type
    * @param op comparison operator
    */
  def assertCompareTypes(ltype: DataType, rtype: DataType, op: Ast.cmpop): Unit = {
    (ltype, rtype) match {
      case (_: StrType, _: StrType) => // ok
      case (_: NumericType, _: NumericType) => // ok
      case (_: BooleanType, _: BooleanType) => // ok
      case (_: BytesType, _: BytesType) => // ok
      case (et1: EnumType, et2: EnumType) =>
        val et1Spec = et1.enumSpec.get
        val et2Spec = et2.enumSpec.get
        if (et1Spec != et2Spec) {
          throw new TypeMismatchError(s"can't compare different enums '${et1Spec.nameAsStr}' and '${et2Spec.nameAsStr}'")
        }
        op match {
          case Ast.cmpop.Eq | Ast.cmpop.NotEq => // ok
          case _ =>
            throw new TypeMismatchError(s"can't use comparison operator $op on enums")
        }
      case _ =>
        throw new TypeMismatchError(s"can't compare $ltype and $rtype")
    }
  }

  /**
    * Checks if the values of two types can be combined (i.e. there exists a single type that can
    * be used to hold values of both values - usually it means that they're either equal or one
    * is a subset of another).
    *
    * @param t1 first type
    * @param t2 second type
    * @return type that can accommodate values of both source types without any data loss
    */
  def combineTypes(t1: DataType, t2: DataType): DataType = {
    if (t1 == t2) {
      // Obviously, if types are equal, they'll fit into one another
      t1
    } else {
      (t1, t2) match {
        // for 1-byte integers, "unsigned" wins (it is always wider)
        case (Int1Type(false), Int1Type(true)) => Int1Type(false)
        case (Int1Type(true), Int1Type(false)) => Int1Type(false)
        case (Int1Type(_), _: IntMultiType) => t2
        case (_: IntMultiType, Int1Type(_)) => t1
        case (i1: IntMultiType, i2: IntMultiType) =>
          if (i1.endian == i2.endian && i1.signed == i2.signed) {
            val width = if (i1.width.width > i2.width.width) {
              i1.width
            } else {
              i2.width
            }
            IntMultiType(i1.signed, width, i1.endian)
          } else {
            CalcIntType
          }
        case (_: IntType, _: IntType) => CalcIntType
        case (_: NumericType, _: NumericType) => CalcFloatType
        case (_: BytesType, _: BytesType) => CalcBytesType
        case (_: BooleanType, _: BooleanType) => CalcBooleanType
        case (_: StrType, _: StrType) => CalcStrType
        case (t1: UserType, t2: UserType) =>
          // Two user types can differ in reserved size and/or processing, but that doesn't matter in case of
          // type combining - we treat them the same as long as they result in same class spec or have same
          // opaque name
          (t1.classSpec, t2.classSpec) match {
            case (None, None) =>
              // opaque classes
              if (t1.name == t2.name) {
                t1
              } else {
                if (t1.isOwning || t2.isOwning) {
                  KaitaiStructType
                } else {
                  CalcKaitaiStructType()
                }
              }
            case (Some(cs1), Some(cs2)) =>
              if (cs1 == cs2) {
                t1
              } else {
                if (t1.isOwning || t2.isOwning) {
                  KaitaiStructType
                } else {
                  CalcKaitaiStructType()
                }
              }
            case (_, _) =>
              if (t1.isOwning || t2.isOwning) {
                KaitaiStructType
              } else {
                CalcKaitaiStructType()
              }
          }
        case (t1: StructType, t2: StructType) =>
          if (t1.isOwning || t2.isOwning) {
            KaitaiStructType
          } else {
            CalcKaitaiStructType()
          }
        case (t1: EnumType, t2: EnumType) =>
          if (t1.enumSpec.get == t2.enumSpec.get) {
            val t = EnumType(t1.name, CalcIntType)
            t.enumSpec = t1.enumSpec
            t
          } else {
            AnyType
          }
        case (a1: ArrayType, a2: ArrayType) => CalcArrayType(combineTypesAndFail(a1.elType, a2.elType))
        case _ => AnyType
      }
    }
  }

  /**
    * Helper method to combine arbitrary number of types at once. Uses combineTypes mechanics internally.
    * @param types types to combine
    * @return type that can accommodate values of all source types without any data loss
    */
  def combineTypes(types: Iterable[DataType]): DataType = types.reduceLeft(combineTypes)

  /**
    * Tries to combine types using combineType. Throws exception when no sane combining type can be found
    * (i.e. only last-resort AnyType results).
    * @param t1 first type
    * @param t2 second type
    * @return type that can accommodate values of both source types without any data loss
    */
  def combineTypesAndFail(t1: DataType, t2: DataType): DataType = {
    if (t1 == AnyType || t2 == AnyType) {
      // combining existing AnyTypes is not a crime :)
      AnyType
    } else {
      combineTypes(t1, t2) match {
        case AnyType =>
          throw new TypeMismatchError(s"can't combine output types: $t1 vs $t2")
        case ct => ct
      }
    }
  }

  /**
    * Returns true if one can assign value of type `src` into a variable / parameter of type `dst`.
    * @param src data type of source value to be assigned
    * @param dst destination data type to be assigned into
    * @return true if assign if possible
    */
  def canAssign(src: DataType, dst: DataType): Boolean = {
    if (src == dst) {
      // Obviously, if types are equal, they'll fit into one another
      true
    } else {
      (src, dst) match {
        case (_, AnyType) => true
        case (_: IntType, _: IntType) => true
        case (_: FloatType, _: FloatType) => true
        case (_: BytesType, _: BytesType) => true
        case (_: BooleanType, _: BooleanType) => true
        case (_: StrType, _: StrType) => true
        case (_: UserType, KaitaiStructType) => true
        case (_: UserType, _: CalcKaitaiStructType) => true
        case (KaitaiStructType, _: CalcKaitaiStructType) => true
        case (t1: UserType, t2: UserType) =>
          (t1.classSpec, t2.classSpec) match {
            case (None, None) =>
              // opaque classes are assignable if their names match
              t1.name == t2.name
            case (Some(cs1), Some(cs2)) =>
              // normal user types are assignable if their class specs match
              cs1 == cs2
            case (_, _) =>
              false
          }
        case (t1: EnumType, t2: EnumType) =>
          // enums are assignable if their enumSpecs match
          t1.enumSpec.get == t2.enumSpec.get
        case (a1: ArrayType, a2: ArrayType) => canAssign(a1.elType, a2.elType)
        case (_, _) => false
      }
    }
  }
}<|MERGE_RESOLUTION|>--- conflicted
+++ resolved
@@ -57,12 +57,8 @@
         val t = EnumType(List(enumType.name), CalcIntType)
         t.enumSpec = Some(provider.resolveEnum(inType, enumType.name))
         t
-<<<<<<< HEAD
       case Ast.expr.Name(name: Ast.identifier) => provider.determineType(name.name).asNonOwning()
-=======
-      case Ast.expr.Name(name: Ast.identifier) => provider.determineType(name.name).asNonOwning
       case Ast.expr.InternalName(id) => provider.determineType(id)
->>>>>>> fe8f18e8
       case Ast.expr.UnaryOp(op: Ast.unaryop, v: Ast.expr) =>
         val t = detectType(v)
         (t, op) match {
