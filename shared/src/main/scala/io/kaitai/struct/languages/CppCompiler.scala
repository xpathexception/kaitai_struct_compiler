package io.kaitai.struct.languages

import io.kaitai.struct.CppRuntimeConfig._
import io.kaitai.struct._
import io.kaitai.struct.datatype.DataType._
import io.kaitai.struct.datatype._
import io.kaitai.struct.exprlang.Ast
import io.kaitai.struct.exprlang.Ast.expr
import io.kaitai.struct.format._
import io.kaitai.struct.languages.components._
import io.kaitai.struct.translators.{CppTranslator, TypeDetector}

class CppCompiler(
  val typeProvider: ClassTypeProvider,
  config: RuntimeConfig
) extends LanguageCompiler(typeProvider, config)
    with ObjectOrientedLanguage
    with AllocateAndStoreIO
    with FixedContentsUsingArrayByteLiteral
    with UniversalDoc
    with SwitchIfOps
    with EveryReadIsExpression {
  import CppCompiler._

  val importListSrc = new CppImportList
  val importListHdr = new CppImportList

  override val translator = new CppTranslator(typeProvider, importListSrc, importListHdr, config)
  val outSrcHeader = new StringLanguageOutputWriter(indent)
  val outHdrHeader = new StringLanguageOutputWriter(indent)
  val outSrc = new StringLanguageOutputWriter(indent)
  val outHdr = new StringLanguageOutputWriter(indent)

  override def results(topClass: ClassSpec): Map[String, String] = {
    val className = topClass.nameAsStr
    Map(
      outFileNameSource(className) -> (outSrcHeader.result + importListSrc.result + outSrc.result),
      outFileNameHeader(className) -> (outHdrHeader.result + importListHdr.result + outHdr.result)
    )
  }

  sealed trait AccessMode
  case object PrivateAccess extends AccessMode
  case object PublicAccess extends AccessMode

  var accessMode: AccessMode = PublicAccess

  override def indent: String = "    "
  override def outFileName(topClassName: String): String = topClassName
  def outFileNameSource(className: String): String = outFileName(className) + ".cpp"
  def outFileNameHeader(className: String): String = outFileName(className) + ".h"

  override def fileHeader(topClassName: String): Unit = {
    outSrcHeader.puts(s"// $headerComment")
    outSrcHeader.puts

    importListSrc.addSystem("memory")
    importListSrc.addLocal(outFileNameHeader(topClassName))

    if (config.cppConfig.usePragmaOnce) {
      outHdrHeader.puts("#pragma once")
    } else {
      outHdrHeader.puts(s"#ifndef ${defineName(topClassName)}")
      outHdrHeader.puts(s"#define ${defineName(topClassName)}")
    }
    outHdrHeader.puts
    outHdrHeader.puts(s"// $headerComment")
    outHdrHeader.puts

    importListHdr.addKaitai("kaitai/kaitaistruct.h")
    importListHdr.addSystem("stdint.h")

    config.cppConfig.pointers match {
      case SharedPointers | UniqueAndRawPointers =>
        importListHdr.addSystem("memory")
      case RawPointers =>
        // no extra includes
    }

    // API compatibility check
    val minVer = KSVersion.minimalRuntime.toInt
    outHdr.puts
    outHdr.puts(s"#if KAITAI_STRUCT_VERSION < ${minVer}L")
    outHdr.puts(
      "#error \"Incompatible Kaitai Struct C++/STL API: version " +
        KSVersion.minimalRuntime + " or later is required\""
    )
    outHdr.puts("#endif")

    config.cppConfig.namespace.foreach { (namespace) =>
      outSrc.puts(s"namespace $namespace {")
      outSrc.inc
      outHdr.puts(s"namespace $namespace {")
      outHdr.inc
    }
  }

  override def fileFooter(topClassName: String): Unit = {
    config.cppConfig.namespace.foreach { (_) =>
      outSrc.dec
      outSrc.puts("}")
      outHdr.dec
      outHdr.puts("}")
    }

    if (!config.cppConfig.usePragmaOnce) {
      outHdr.puts
      outHdr.puts(s"#endif  // ${defineName(topClassName)}")
    }
  }

  override def importFile(file: String): Unit = {
    importListHdr.addLocal(outFileNameHeader(file))
  }

  override def opaqueClassDeclaration(classSpec: ClassSpec): Unit = {
    classForwardDeclaration(classSpec.name)
    importListSrc.addLocal(outFileNameHeader(classSpec.name.head))
  }

  override def classHeader(name: List[String]): Unit = {
    val className = types2class(List(name.last))

    val extraInherits = config.cppConfig.pointers match {
      case RawPointers | UniqueAndRawPointers => ""
      case SharedPointers => s", std::enable_shared_from_this<$className>"
    }

    outHdr.puts
    outHdr.puts(s"class $className : public $kstructName$extraInherits {")
    outHdr.inc
    accessMode = PrivateAccess
    ensureMode(PublicAccess)

    /*
    outHdr.puts(s"static ${type2class(name)} from_file(std::string ${attrReaderName("file_name")});")

    outSrc.puts
    outSrc.puts(s"${type2class(name)} ${type2class(name)}::from_file(std::string ${attrReaderName("file_name")}) {")
    outSrc.inc
    outSrc.puts("std::ifstream* ifs = new std::ifstream(file_name, std::ifstream::binary);")
    outSrc.puts("kaitai::kstream *ks = new kaitai::kstream(ifs);")
    outSrc.puts(s"return new ${type2class(name)}(ks);")
    outSrc.dec
    outSrc.puts("}")
    */
  }

  override def classFooter(name: List[String]): Unit = {
    outHdr.dec
    outHdr.puts("};")
  }

  override def classForwardDeclaration(name: List[String]): Unit = {
    outHdr.puts(s"class ${types2class(name)};")
  }

  def importDataType(dt: DataType) = {
    dt match {
      case ut: UserType =>
        val classSpec = ut.classSpec.get
        if (classSpec.isTopLevel)
          importListSrc.addLocal(outFileNameHeader(classSpec.name.head))
      case _ => // no extra imports required
    }
  }

  override def classConstructorHeader(name: List[String], parentType: DataType, rootClassName: List[String], isHybrid: Boolean, params: List[ParamDefSpec]): Unit = {
    val (endianSuffixHdr, endianSuffixSrc)  = if (isHybrid) {
      (", int p_is_le = -1", ", int p_is_le")
    } else {
      ("", "")
    }

    val paramsArg = Utils.join(params.map { case (p) =>
      importDataType(p.dataType)
      s"${kaitaiType2NativeType(p.dataType)} ${paramName(p.id)}"
    }, "", ", ", ", ")

    val classNameBrief = types2class(List(name.last))

    // Parameter names
    val pIo = paramName(IoIdentifier)
    val pParent = paramName(ParentIdentifier)
    val pRoot = paramName(RootIdentifier)

    // Types
    val tIo = kaitaiType2NativeType(KaitaiStreamType)
    val tParent = kaitaiType2NativeType(parentType)
    val tRoot = kaitaiType2NativeType(CalcUserType(rootClassName, None))

    // Parent type might be declared somewhere else - in this case we need to include it
    importDataType(parentType)

    outHdr.puts
    outHdr.puts(s"$classNameBrief($paramsArg" +
      s"$tIo $pIo, " +
      s"$tParent $pParent = $nullPtr, " +
      s"$tRoot $pRoot = $nullPtr$endianSuffixHdr);"
    )

    outSrc.puts
    outSrc.puts(s"${types2class(name)}::$classNameBrief($paramsArg" +
      s"$tIo $pIo, " +
      s"$tParent $pParent, " +
      s"$tRoot ${commentIfUnused(pRoot, name == rootClassName)}$endianSuffixSrc) : $kstructName($pIo) {"
    )
    outSrc.inc

    // In shared pointers mode, this is required to be able to work with shared pointers to this
    // in a constructor. This is obviously a hack and not a good practice.
    // https://forum.libcinder.org/topic/solution-calling-shared-from-this-in-the-constructor
    if (config.cppConfig.pointers == CppRuntimeConfig.SharedPointers) {
      outSrc.puts(s"const auto weakPtrTrick = std::shared_ptr<$classNameBrief>(this, []($classNameBrief*){});")
    }

    handleAssignmentSimple(ParentIdentifier, pParent)
    handleAssignmentSimple(RootIdentifier, if (name == rootClassName) {
      config.cppConfig.pointers match {
        case RawPointers | UniqueAndRawPointers => "this"
        case SharedPointers => "shared_from_this()"
      }
    } else {
      pRoot
    })

    typeProvider.nowClass.meta.endian match {
      case Some(_: CalcEndian) | Some(InheritedEndian) =>
        ensureMode(PrivateAccess)
        outHdr.puts("int m__is_le;")
        handleAssignmentSimple(EndianIdentifier, if (isHybrid) "p_is_le" else "-1")
        ensureMode(PublicAccess)
      case _ =>
        // no _is_le variable
    }

    // Store parameters passed to us
    params.foreach((p) => handleAssignmentSimple(p.id, paramName(p.id)))
  }

  override def classConstructorFooter: Unit = {
    outSrc.dec
    outSrc.puts("}")
  }

  override def classDestructorHeader(name: List[String], parentType: DataType, topClassName: List[String]): Unit = {
    outHdr.puts(s"~${types2class(List(name.last))}();")

    outSrc.puts
    outSrc.puts(s"${types2class(name)}::~${types2class(List(name.last))}() {")
    outSrc.inc
  }

  override def classDestructorFooter = classConstructorFooter

  override def runRead(): Unit = {
    outSrc.puts("_read();")
  }

  override def runReadCalc(): Unit = {
    outSrc.puts
    outSrc.puts("if (m__is_le == -1) {")
    outSrc.inc
    importListSrc.addKaitai("kaitai/exceptions.h")
    outSrc.puts(s"throw ${ksErrorName(UndecidedEndiannessError)}" +
      "(\"" + typeProvider.nowClass.path.mkString("/", "/", "") + "\");")
    outSrc.dec
    outSrc.puts("} else if (m__is_le == 1) {")
    outSrc.inc
    outSrc.puts("_read_le();")
    outSrc.dec
    outSrc.puts("} else {")
    outSrc.inc
    outSrc.puts("_read_be();")
    outSrc.dec
    outSrc.puts("}")
  }

  override def readHeader(endian: Option[FixedEndian], isEmpty: Boolean): Unit = {
    val suffix = endian match {
      case Some(e) => s"_${e.toSuffix}"
      case None => ""
    }

    ensureMode(if (config.autoRead) PrivateAccess else PublicAccess)

    outHdr.puts(s"void _read$suffix();")
    outSrc.puts
    outSrc.puts(s"void ${types2class(typeProvider.nowClass.name)}::_read$suffix() {")
    outSrc.inc
  }

  override def readFooter(): Unit = {
    outSrc.dec
    outSrc.puts("}")

    ensureMode(PublicAccess)
  }

  override def attributeDeclaration(attrName: Identifier, attrType: DataType, isNullable: Boolean): Unit = {
    ensureMode(PrivateAccess)
    outHdr.puts(s"${kaitaiType2NativeType(attrType)} ${privateMemberName(attrName)};")
    declareNullFlag(attrName, isNullable)
  }

  def ensureMode(newMode: AccessMode): Unit = {
    if (accessMode != newMode) {
      outHdr.dec
      outHdr.puts
      outHdr.puts(newMode match {
        case PrivateAccess => "private:"
        case PublicAccess => "public:"
      })
      outHdr.inc
      accessMode = newMode
    }
  }

  override def attributeReader(attrName: Identifier, attrType: DataType, isNullable: Boolean): Unit = {
    ensureMode(PublicAccess)
    outHdr.puts(s"${kaitaiType2NativeType(attrType.asNonOwning)} ${publicMemberName(attrName)}() const { return ${nonOwningPointer(attrName, attrType)}; }")
  }

  override def universalDoc(doc: DocSpec): Unit = {
    // All docstrings would be for public stuff, so it's safe to start it here
    ensureMode(PublicAccess)

    outHdr.puts
    outHdr.puts( "/**")

    doc.summary.foreach(docStr => outHdr.putsLines(" * ", docStr))

    doc.ref.foreach {
      case TextRef(text) =>
        outHdr.putsLines(" * ", s"\\sa $text")
      case UrlRef(url, text) =>
        outHdr.putsLines(" * ", s"\\sa $url $text")
    }

    outHdr.puts( " */")
  }

  override def attrInit(attr: AttrLikeSpec): Unit = {
    attr.dataTypeComposite match {
      case _: UserType | _: ArrayTypeInStream | KaitaiStreamType =>
        // data type will be pointer to user type, std::vector or stream, so we need to init it
        outSrc.puts(s"${privateMemberName(attr.id)} = $nullPtr;")
      case _ =>
        // no init required for value types
    }
  }

  override def attrDestructor(attr: AttrLikeSpec, id: Identifier): Unit = {
    val checkLazy = if (attr.isLazy) {
      Some(calculatedFlagForName(id))
    } else {
      None
    }

    val checkNull = if (attr.isNullableSwitchRaw) {
      Some(s"!${nullFlagForName(id)}")
    } else {
      None
    }

    val checks: List[String] = List(checkLazy, checkNull).flatten

    if (checks.nonEmpty) {
      outSrc.puts(s"if (${checks.mkString(" && ")}) {")
      outSrc.inc
    }

    val (innerType, hasRaw) = attr.dataType match {
      case ut: UserTypeFromBytes => (ut, true)
      case st: SwitchType => (st.combinedType, st.hasSize)
      case t => (t, false)
    }

    destructMember(id, innerType, attr.isArray, hasRaw, hasRaw)

    if (checks.nonEmpty) {
      outSrc.dec
      outSrc.puts("}")
    }
  }

  def destructMember(id: Identifier, innerType: DataType, isArray: Boolean, hasRaw: Boolean, hasIO: Boolean): Unit = {
    if (isArray) {
      if (config.cppConfig.pointers == CppRuntimeConfig.RawPointers) {
        // raw is std::vector<string>*, no need to delete its contents, but we
        // need to clean up the vector pointer itself
        if (hasRaw)
          outSrc.puts(s"delete ${privateMemberName(RawIdentifier(id))};")

        // IO is std::vector<kstream*>*, needs destruction of both members
        // and the vector pointer itself
        if (hasIO) {
          val ioVar = privateMemberName(IoStorageIdentifier(RawIdentifier(id)))
          destructVector(s"$kstreamName*", ioVar)
          outSrc.puts(s"delete $ioVar;")
        }

        // main member contents
        if (needsDestruction(innerType)) {
          val arrVar = privateMemberName(id)

          // C++ specific substitution: AnyType results from generic struct + raw bytes
          // so we would assume that only generic struct needs to be cleaned up
          val realType = innerType match {
            case AnyType => KaitaiStructType
            case _ => innerType
          }

          destructVector(kaitaiType2NativeType(realType), arrVar)
        }

        // main member is a std::vector of something, always needs destruction
        outSrc.puts(s"delete ${privateMemberName(id)};")
      }
    } else {
      // raw is just a string, no need to cleanup => we ignore `hasRaw`

      // but hasIO is important
      if (hasIO)
        outSrc.puts(s"delete ${privateMemberName(IoStorageIdentifier(RawIdentifier(id)))};")

      if (config.cppConfig.pointers == CppRuntimeConfig.RawPointers && needsDestruction(innerType))
        outSrc.puts(s"delete ${privateMemberName(id)};")
    }
  }

  def needsDestruction(t: DataType): Boolean = t match {
    case _: UserType | _: ArrayTypeInStream | KaitaiStructType | AnyType => true
    case _ => false
  }

  /**
    * Generates std::vector contents destruction loop.
    * @param elType element type, i.e. XXX in `std::vector&lt;XXX&gt;`
    * @param arrVar variable name that holds pointer to std::vector
    */
  def destructVector(elType: String, arrVar: String): Unit = {
    outSrc.puts(s"for (std::vector<$elType>::iterator it = $arrVar->begin(); it != $arrVar->end(); ++it) {")
    outSrc.inc
    outSrc.puts("delete *it;")
    outSrc.dec
    outSrc.puts("}")
  }

  override def attrParseHybrid(leProc: () => Unit, beProc: () => Unit): Unit = {
    outSrc.puts("if (m__is_le == 1) {")
    outSrc.inc
    leProc()
    outSrc.dec
    outSrc.puts("} else {")
    outSrc.inc
    beProc()
    outSrc.dec
    outSrc.puts("}")
  }

  override def attrFixedContentsParse(attrName: Identifier, contents: String): Unit =
    outSrc.puts(s"${privateMemberName(attrName)} = $normalIO->ensure_fixed_contents($contents);")

  override def attrProcess(proc: ProcessExpr, varSrc: Identifier, varDest: Identifier, rep: RepeatSpec): Unit = {
    val srcExpr = getRawIdExpr(varSrc, rep)

    val expr = proc match {
      case ProcessXor(xorValue) =>
        val procName = translator.detectType(xorValue) match {
          case _: IntType => "process_xor_one"
          case _: BytesType => "process_xor_many"
        }
        s"$kstreamName::$procName($srcExpr, ${expression(xorValue)})"
      case ProcessZlib =>
        s"$kstreamName::process_zlib($srcExpr)"
      case ProcessRotate(isLeft, rotValue) =>
        val expr = if (isLeft) {
          expression(rotValue)
        } else {
          s"8 - (${expression(rotValue)})"
        }
        s"$kstreamName::process_rotate_left($srcExpr, $expr)"
      case ProcessCustom(name, args) =>
        val procClass = name.map((x) => type2class(x)).mkString("::")
        val procName = s"_process_${idToStr(varSrc)}"

        importListSrc.addLocal(outFileNameHeader(name.last))

        val argList = args.map(expression).mkString(", ")
        var argListInParens = if (argList.nonEmpty) s"($argList)" else ""
        outSrc.puts(s"$procClass $procName$argListInParens;")
        s"$procName.decode($srcExpr)"
    }
    handleAssignment(varDest, expr, rep, false)
  }

  override def allocateIO(id: Identifier, rep: RepeatSpec): String = {
    val memberName = privateMemberName(id)
    val ioId = IoStorageIdentifier(id)

    val args = rep match {
      case RepeatUntil(_) => translator.doName(Identifier.ITERATOR2)
      case _ => getRawIdExpr(id, rep)
    }

    val newStream = s"new $kstreamName($args)"

    val ioName = rep match {
      case NoRepeat =>
        outSrc.puts(s"${privateMemberName(ioId)} = $newStream;")
        privateMemberName(ioId)
      case _ =>
        val localIO = s"io_${idToStr(id)}"
        outSrc.puts(s"$kstreamName* $localIO = $newStream;")
        outSrc.puts(s"${privateMemberName(ioId)}->push_back($localIO);")
        localIO
    }

    ioName
  }

  def getRawIdExpr(varName: Identifier, rep: RepeatSpec): String = {
    val memberName = privateMemberName(varName)
    rep match {
      case NoRepeat => memberName
      case _ => s"$memberName->at($memberName->size() - 1)"
    }
  }

  override def useIO(ioEx: Ast.expr): String = {
    outSrc.puts(s"$kstreamName *io = ${expression(ioEx)};")
    "io"
  }

  override def pushPos(io: String): Unit =
    outSrc.puts(s"std::streampos _pos = $io->pos();")

  override def seek(io: String, pos: Ast.expr): Unit =
    outSrc.puts(s"$io->seek(kaitai::to_signed(${expression(pos)}));")

  override def popPos(io: String): Unit =
    outSrc.puts(s"$io->seek(_pos);")

  override def alignToByte(io: String): Unit =
    outSrc.puts(s"$io->align_to_byte();")

  override def instanceClear(instName: InstanceIdentifier): Unit =
    outSrc.puts(s"${calculatedFlagForName(instName)} = false;")

  override def instanceSetCalculated(instName: InstanceIdentifier): Unit =
    outSrc.puts(s"${calculatedFlagForName(instName)} = true;")

  override def condIfSetNull(instName: Identifier): Unit =
    outSrc.puts(s"${nullFlagForName(instName)} = true;")

  override def condIfSetNonNull(instName: Identifier): Unit =
    outSrc.puts(s"${nullFlagForName(instName)} = false;")

  override def condIfHeader(expr: Ast.expr): Unit = {
    outSrc.puts(s"if (${expression(expr)}) {")
    outSrc.inc
  }

  override def condIfFooter(expr: Ast.expr): Unit = {
    outSrc.dec
    outSrc.puts("}")
  }

  override def condRepeatEosHeader(id: Identifier, io: String, dataType: DataType, needRaw: NeedRaw): Unit = {
    importListHdr.addSystem("vector")

    if (needRaw.level >= 1) {
      outSrc.puts(s"${privateMemberName(RawIdentifier(id))} = ${newVector(CalcBytesType)};")
      outSrc.puts(s"${privateMemberName(IoStorageIdentifier(RawIdentifier(id)))} = ${newVector(KaitaiStreamType)};")
    }
    if (needRaw.level >= 2) {
      outSrc.puts(s"${privateMemberName(RawIdentifier(RawIdentifier(id)))} = ${newVector(CalcBytesType)};")
    }
    outSrc.puts(s"${privateMemberName(id)} = ${newVector(dataType)};")
    outSrc.puts("{")
    outSrc.inc
    outSrc.puts("int i = 0;")
    outSrc.puts(s"while (!$io->is_eof()) {")
    outSrc.inc
  }

  override def handleAssignmentRepeatEos(id: Identifier, expr: String): Unit = {
    outSrc.puts(s"${privateMemberName(id)}->push_back(${stdMoveWrap(expr)});")
  }

  override def condRepeatEosFooter: Unit = {
    outSrc.puts("i++;")
    outSrc.dec
    outSrc.puts("}")
    outSrc.dec
    outSrc.puts("}")
  }

  override def condRepeatExprHeader(id: Identifier, io: String, dataType: DataType, needRaw: NeedRaw, repeatExpr: Ast.expr): Unit = {
    importListHdr.addSystem("vector")

    val lenVar = s"l_${idToStr(id)}"
<<<<<<< HEAD
    outSrc.puts(s"size_t $lenVar = ${expression(repeatExpr)};")
    if (needRaw) {
=======
    outSrc.puts(s"int $lenVar = ${expression(repeatExpr)};")
    if (needRaw.level >= 1) {
>>>>>>> d9cb4fbe
      val rawId = privateMemberName(RawIdentifier(id))
      outSrc.puts(s"$rawId = ${newVector(CalcBytesType)};")
      outSrc.puts(s"$rawId->reserve($lenVar);")
      val ioId = privateMemberName(IoStorageIdentifier(RawIdentifier(id)))
      outSrc.puts(s"$ioId = ${newVector(KaitaiStreamType)};")
      outSrc.puts(s"$ioId->reserve($lenVar);")
    }
    if (needRaw.level >= 2) {
      val rawId = privateMemberName(RawIdentifier(RawIdentifier(id)))
      outSrc.puts(s"$rawId = ${newVector(CalcBytesType)};")
      outSrc.puts(s"$rawId->reserve($lenVar);")
    }
    outSrc.puts(s"${privateMemberName(id)} = ${newVector(dataType)};")
    outSrc.puts(s"${privateMemberName(id)}->reserve($lenVar);")
    outSrc.puts(s"for (size_t i = 0; i < $lenVar; i++) {")
    outSrc.inc
  }

  override def handleAssignmentRepeatExpr(id: Identifier, expr: String): Unit = {
    outSrc.puts(s"${privateMemberName(id)}->push_back(${stdMoveWrap(expr)});")
  }

  override def condRepeatExprFooter: Unit = {
    outSrc.dec
    outSrc.puts("}")
  }

  override def condRepeatUntilHeader(id: Identifier, io: String, dataType: DataType, needRaw: NeedRaw, untilExpr: expr): Unit = {
    importListHdr.addSystem("vector")

    if (needRaw.level >= 1) {
      outSrc.puts(s"${privateMemberName(RawIdentifier(id))} = ${newVector(CalcBytesType)};")
      outSrc.puts(s"${privateMemberName(IoStorageIdentifier(RawIdentifier(id)))} = ${newVector(KaitaiStreamType)};")
    }
    if (needRaw.level >= 2) {
      outSrc.puts(s"${privateMemberName(RawIdentifier(RawIdentifier(id)))} = ${newVector(CalcBytesType)};")
    }
    outSrc.puts(s"${privateMemberName(id)} = ${newVector(dataType)};")
    outSrc.puts("{")
    outSrc.inc
    outSrc.puts("int i = 0;")
    outSrc.puts(s"${kaitaiType2NativeType(dataType.asNonOwning)} ${translator.doName("_")};")
    outSrc.puts("do {")
    outSrc.inc
  }

  private val ReStdUniquePtr = "^std::unique_ptr<(.*?)>\\((.*?)\\)$".r

  override def handleAssignmentRepeatUntil(id: Identifier, expr: String, isRaw: Boolean): Unit = {
    val (typeDecl, tempVar) = if (isRaw) {
      ("std::string ", translator.doName(Identifier.ITERATOR2))
    } else {
      ("", translator.doName(Identifier.ITERATOR))
    }

    val (wrappedTempVar, rawPtrExpr) = if (config.cppConfig.pointers == UniqueAndRawPointers) {
      expr match {
        case ReStdUniquePtr(cppClass, innerExpr) =>
          (s"std::move(std::unique_ptr<$cppClass>($tempVar))", innerExpr)
        case _ =>
          (tempVar, expr)
      }
    } else {
      (tempVar, expr)
    }

    outSrc.puts(s"$typeDecl$tempVar = $rawPtrExpr;")

    outSrc.puts(s"${privateMemberName(id)}->push_back($wrappedTempVar);")
  }

  override def condRepeatUntilFooter(id: Identifier, io: String, dataType: DataType, needRaw: NeedRaw, untilExpr: expr): Unit = {
    typeProvider._currentIteratorType = Some(dataType)
    outSrc.puts("i++;")
    outSrc.dec
    outSrc.puts(s"} while (!(${expression(untilExpr)}));")
    outSrc.dec
    outSrc.puts("}")
  }

  override def handleAssignmentSimple(id: Identifier, expr: String): Unit = {
    outSrc.puts(s"${privateMemberName(id)} = $expr;")
  }

  override def handleAssignmentTempVar(dataType: DataType, id: String, expr: String): Unit =
    outSrc.puts(s"${kaitaiType2NativeType(dataType)} $id = $expr;")

  override def parseExpr(dataType: DataType, assignType: DataType, io: String, defEndian: Option[FixedEndian]): String = {
    dataType match {
      case t: ReadableType =>
        s"$io->read_${t.apiCall(defEndian)}()"
      case blt: BytesLimitType =>
        s"$io->read_bytes(kaitai::to_signed(${expression(blt.size)}))"
      case _: BytesEosType =>
        s"$io->read_bytes_full()"
      case BytesTerminatedType(terminator, include, consume, eosError, _) =>
        s"$io->read_bytes_term($terminator, $include, $consume, $eosError)"
      case BitsType1 =>
        s"$io->read_bits_int(1)"
      case BitsType(width: Int) =>
        s"$io->read_bits_int($width)"
      case t: UserType =>
        val addParams = Utils.join(t.args.map((a) => translator.translate(a)), "", ", ", ", ")
        val addArgs = if (t.isOpaque) {
          ""
        } else {
          val parent = t.forcedParent match {
            case Some(USER_TYPE_NO_PARENT) => nullPtr
            case Some(fp) => translator.translate(fp)
            case None =>
              config.cppConfig.pointers match {
                case RawPointers | UniqueAndRawPointers => "this"
                case SharedPointers => s"shared_from_this()"
              }
          }
          val addEndian = t.classSpec.get.meta.endian match {
            case Some(InheritedEndian) => ", m__is_le"
            case _ => ""
          }
          s", $parent, ${privateMemberName(RootIdentifier)}$addEndian"
        }
        config.cppConfig.pointers match {
          case RawPointers =>
            s"new ${types2class(t.name)}($addParams$io$addArgs)"
          case SharedPointers =>
            s"std::make_shared<${types2class(t.name)}>($addParams$io$addArgs)"
          case UniqueAndRawPointers =>
            importListSrc.addSystem("memory")
            // C++14
            //s"std::make_unique<${types2class(t.name)}>($addParams$io$addArgs)"
            s"std::unique_ptr<${types2class(t.name)}>(new ${types2class(t.name)}($addParams$io$addArgs))"
        }
    }
  }

  def newVector(elType: DataType): String = {
    val cppElType = kaitaiType2NativeType(elType)
    config.cppConfig.pointers match {
      case RawPointers =>
        s"new std::vector<$cppElType>()"
      case UniqueAndRawPointers =>
        s"std::unique_ptr<std::vector<$cppElType>>(new std::vector<$cppElType>())"
        // TODO: C++14 with std::make_unique
    }
  }

  override def bytesPadTermExpr(expr0: String, padRight: Option[Int], terminator: Option[Int], include: Boolean) = {
    val expr1 = padRight match {
      case Some(padByte) => s"$kstreamName::bytes_strip_right($expr0, $padByte)"
      case None => expr0
    }
    val expr2 = terminator match {
      case Some(term) => s"$kstreamName::bytes_terminate($expr1, $term, $include)"
      case None => expr1
    }
    expr2
  }

  override def userTypeDebugRead(id: String, dataType: DataType, assignType: DataType): Unit = {
    val expr = if (assignType != dataType) {
      s"static_cast<${kaitaiType2NativeType(dataType)}>($id)"
    } else {
      id
    }
    outSrc.puts(s"$expr->_read();")
  }

  override def switchRequiresIfs(onType: DataType): Boolean = onType match {
    case _: IntType | _: EnumType => false
    case _ => true
  }

  //<editor-fold desc="switching: true version">

  override def switchStart(id: Identifier, on: Ast.expr): Unit =
    outSrc.puts(s"switch (${expression(on)}) {")

  override def switchCaseFirstStart(condition: Ast.expr): Unit = {
    outSrc.puts(s"case ${expression(condition)}: {")
    outSrc.inc
  }

  override def switchCaseStart(condition: Ast.expr): Unit = {
    outSrc.puts(s"case ${expression(condition)}: {")
    outSrc.inc
  }

  override def switchCaseEnd(): Unit = {
    outSrc.puts("break;")
    outSrc.dec
    outSrc.puts("}")
  }

  override def switchElseStart(): Unit = {
    outSrc.puts("default: {")
    outSrc.inc
  }

  override def switchEnd(): Unit =
    outSrc.puts("}")

  //</editor-fold>

  //<editor-fold desc="switching: emulation with ifs">

  override def switchIfStart(id: Identifier, on: Ast.expr, onType: DataType): Unit = {
    outSrc.puts("{")
    outSrc.inc
    outSrc.puts(s"${kaitaiType2NativeType(onType)} on = ${expression(on)};")
  }

  override def switchIfCaseFirstStart(condition: Ast.expr): Unit = {
    outSrc.puts(s"if (on == ${expression(condition)}) {")
    outSrc.inc
  }

  override def switchIfCaseStart(condition: Ast.expr): Unit = {
    outSrc.puts(s"else if (on == ${expression(condition)}) {")
    outSrc.inc
  }

  override def switchIfCaseEnd(): Unit = {
    outSrc.dec
    outSrc.puts("}")
  }

  override def switchIfElseStart(): Unit = {
    outSrc.puts("else {")
    outSrc.inc
  }

  override def switchIfEnd(): Unit = {
    outSrc.dec
    outSrc.puts("}")
  }

  //</editor-fold>

  override def switchBytesOnlyAsRaw = true

  override def instanceDeclaration(attrName: InstanceIdentifier, attrType: DataType, isNullable: Boolean): Unit = {
    ensureMode(PrivateAccess)
    outHdr.puts(s"bool ${calculatedFlagForName(attrName)};")
    outHdr.puts(s"${kaitaiType2NativeType(attrType)} ${privateMemberName(attrName)};")
    declareNullFlag(attrName, isNullable)
  }

  override def instanceHeader(className: List[String], instName: InstanceIdentifier, dataType: DataType, isNullable: Boolean): Unit = {
    ensureMode(PublicAccess)
    outHdr.puts(s"${kaitaiType2NativeType(dataType.asNonOwning)} ${publicMemberName(instName)}();")

    outSrc.puts
    outSrc.puts(s"${kaitaiType2NativeType(dataType.asNonOwning, true)} ${types2class(className)}::${publicMemberName(instName)}() {")
    outSrc.inc
  }

  override def instanceFooter: Unit = {
    outSrc.dec
    outSrc.puts("}")
  }

  override def instanceCheckCacheAndReturn(instName: InstanceIdentifier, dataType: DataType): Unit = {
    outSrc.puts(s"if (${calculatedFlagForName(instName)})")
    outSrc.inc
    instanceReturn(instName, dataType)
    outSrc.dec
  }

  override def instanceReturn(instName: InstanceIdentifier, attrType: DataType): Unit =
    outSrc.puts(s"return ${nonOwningPointer(instName, attrType)};")

  override def enumDeclaration(curClass: List[String], enumName: String, enumColl: Seq[(Long, EnumValueSpec)]): Unit = {
    val enumClass = types2class(List(enumName))

    outHdr.puts
    outHdr.puts(s"enum $enumClass {")
    outHdr.inc

    if (enumColl.size > 1) {
      enumColl.dropRight(1).foreach { case (id, label) =>
        outHdr.puts(s"${value2Const(enumName, label.name)} = $id,")
      }
    }
    enumColl.last match {
      case (id, label) =>
        outHdr.puts(s"${value2Const(enumName, label.name)} = $id")
    }

    outHdr.dec
    outHdr.puts("};")
  }

  def value2Const(enumName: String, label: String) = Utils.upperUnderscoreCase(enumName + "_" + label)

  def defineName(className: String) = Utils.upperUnderscoreCase(className) + "_H_"

  /**
    * Returns name of a member that stores "calculated flag" for a given lazy
    * attribute. That is, if it's true, then calculation have already taken
    * place and we need to return already calculated member in a getter, or,
    * if it's false, we need to calculate / parse it first.
    * @param ksName attribute ID
    * @return calculated flag member name associated with it
    */
  def calculatedFlagForName(ksName: Identifier) =
    s"f_${idToStr(ksName)}"

  /**
    * Returns name of a member that stores "null flag" for a given attribute,
    * that is, if it's true, then associated attribute is null.
    * @param ksName attribute ID
    * @return null flag member name associated with it
    */
  def nullFlagForName(ksName: Identifier) =
    s"n_${idToStr(ksName)}"

  override def idToStr(id: Identifier): String = {
    id match {
      case RawIdentifier(inner) => s"_raw_${idToStr(inner)}"
      case IoStorageIdentifier(inner) => s"_io_${idToStr(inner)}"
      case si: SpecialIdentifier => Utils.lowerUnderscoreCase(si.name)
      case ni: NamedIdentifier => Utils.lowerUnderscoreCase(ni.name)
      case NumberedIdentifier(idx) => s"_${NumberedIdentifier.TEMPLATE}$idx"
      case ni: InstanceIdentifier => Utils.lowerUnderscoreCase(ni.name)
    }
  }

  override def privateMemberName(id: Identifier): String = s"m_${idToStr(id)}"

  override def publicMemberName(id: Identifier): String = idToStr(id)

  override def localTemporaryName(id: Identifier): String = s"_t_${idToStr(id)}"

  override def paramName(id: Identifier): String = s"p_${idToStr(id)}"

  def declareNullFlag(attrName: Identifier, isNullable: Boolean) = {
    if (isNullable) {
      outHdr.puts(s"bool ${nullFlagForName(attrName)};")
      ensureMode(PublicAccess)
      outHdr.puts(s"bool _is_null_${idToStr(attrName)}() { ${publicMemberName(attrName)}(); return ${nullFlagForName(attrName)}; };")
      ensureMode(PrivateAccess)
    }
  }

  override def type2class(className: String): String = CppCompiler.type2class(className)

  def kaitaiType2NativeType(attrType: DataType, absolute: Boolean = false): String =
    CppCompiler.kaitaiType2NativeType(config.cppConfig, attrType, absolute)

  def nullPtr: String = config.cppConfig.pointers match {
    case RawPointers => "0"
    case SharedPointers | UniqueAndRawPointers => "nullptr"
  }

  def nonOwningPointer(attrName: Identifier, attrType: DataType): String = {
    config.cppConfig.pointers match {
      case RawPointers =>
        privateMemberName(attrName)
      case UniqueAndRawPointers =>
        attrType match {
          case st: SwitchType =>
            nonOwningPointer(attrName, combineSwitchType(st))
          case t: ComplexDataType =>
            if (t.isOwning) {
              s"${privateMemberName(attrName)}.get()"
            } else {
              privateMemberName(attrName)
            }
          case _ =>
            privateMemberName(attrName)
        }
    }
  }

  def stdMoveWrap(expr: String): String = config.cppConfig.pointers match {
    case UniqueAndRawPointers => s"std::move($expr)"
    case _ => expr
  }

  override def ksErrorName(err: KSError): String = err match {
    case EndOfStreamError => "std::ifstream::failure"
    case UndecidedEndiannessError => "kaitai::undecided_endianness_error"
    case validationErr: ValidationError =>
      val cppType = kaitaiType2NativeType(validationErr.dt, true)
      val cppErrName = validationErr match {
        case _: ValidationNotEqualError => "validation_not_equal_error"
        case _: ValidationLessThanError => "validation_less_than_error"
        case _: ValidationGreaterThanError => "validation_greater_than_error"
        case _: ValidationNotAnyOfError => "validation_not_any_of_error"
      }
      s"kaitai::$cppErrName<$cppType>"
  }

  override def attrValidateExpr(
    attrId: Identifier,
    attrType: DataType,
    checkExpr: Ast.expr,
    errName: String,
    errArgs: List[Ast.expr]
  ): Unit = {
    val errArgsStr = errArgs.map(translator.translate).mkString(", ")
    importListSrc.addKaitai("kaitai/exceptions.h")
    outSrc.puts(s"if (!(${translator.translate(checkExpr)})) {")
    outSrc.inc
    outSrc.puts(s"throw $errName($errArgsStr);")
    outSrc.dec
    outSrc.puts("}")
  }
}

object CppCompiler extends LanguageCompilerStatic
  with StreamStructNames {
  override def getCompiler(
    tp: ClassTypeProvider,
    config: RuntimeConfig
  ): LanguageCompiler = new CppCompiler(tp, config)

  override def kstructName = "kaitai::kstruct"
  override def kstreamName = "kaitai::kstream"

  def kaitaiType2NativeType(config: CppRuntimeConfig, attrType: DataType, absolute: Boolean = false): String = {
    attrType match {
      case Int1Type(false) => "uint8_t"
      case IntMultiType(false, Width2, _) => "uint16_t"
      case IntMultiType(false, Width4, _) => "uint32_t"
      case IntMultiType(false, Width8, _) => "uint64_t"

      case Int1Type(true) => "int8_t"
      case IntMultiType(true, Width2, _) => "int16_t"
      case IntMultiType(true, Width4, _) => "int32_t"
      case IntMultiType(true, Width8, _) => "int64_t"

      case FloatMultiType(Width4, _) => "float"
      case FloatMultiType(Width8, _) => "double"

      case BitsType(_) => "uint64_t"

      case _: BooleanType => "bool"
      case CalcIntType => "int32_t"
      case CalcFloatType => "double"

      case _: StrType => "std::string"
      case _: BytesType => "std::string"

      case t: UserType =>
        val typeStr = types2class(if (absolute) {
          t.classSpec.get.name
        } else {
          t.name
        })
        config.pointers match {
          case RawPointers => s"$typeStr*"
          case SharedPointers => s"std::shared_ptr<$typeStr>"
          case UniqueAndRawPointers =>
            if (t.isOwning) s"std::unique_ptr<$typeStr>" else s"$typeStr*"
        }

      case t: EnumType =>
        types2class(if (absolute) {
          t.enumSpec.get.name
        } else {
          t.name
        })

      case ArrayTypeInStream(inType) => config.pointers match {
        case RawPointers => s"std::vector<${kaitaiType2NativeType(config, inType, absolute)}>*"
        case UniqueAndRawPointers => s"std::unique_ptr<std::vector<${kaitaiType2NativeType(config, inType, absolute)}>>"
      }
      case CalcArrayType(inType) => s"std::vector<${kaitaiType2NativeType(config, inType, absolute)}>*"
      case KaitaiStreamType => s"$kstreamName*"
      case KaitaiStructType => config.pointers match {
        case RawPointers => s"$kstructName*"
        case SharedPointers => s"std::shared_ptr<$kstructName>"
        case UniqueAndRawPointers => s"std::unique_ptr<$kstructName>"
      }
      case CalcKaitaiStructType => config.pointers match {
        case RawPointers => s"$kstructName*"
        case SharedPointers => s"std::shared_ptr<$kstructName>"
        case UniqueAndRawPointers => s"$kstructName*"
      }

      case st: SwitchType =>
        kaitaiType2NativeType(config, combineSwitchType(st), absolute)
    }
  }

  /**
    * C++ does not have a concept of AnyType, and common use case "lots of
    * incompatible UserTypes for cases + 1 BytesType for else" combined would
    * result in exactly AnyType - so we try extra hard to avoid that here with
    * this pre-filtering. In C++, "else" case with raw byte array would
    * be available through _raw_* attribute anyway.
    *
    * @param st switch type to combine into one overall type
    * @return
    */
  def combineSwitchType(st: SwitchType): DataType = {
    val ct1 = TypeDetector.combineTypes(
      st.cases.filterNot {
        case (caseExpr, _: BytesType) => caseExpr == SwitchType.ELSE_CONST
        case _ => false
      }.values
    )
    if (st.isOwning) {
      ct1
    } else {
      ct1.asNonOwning
    }
  }

  def types2class(typeName: Ast.typeId) = {
    typeName.names.map(type2class).mkString(
      if (typeName.absolute) "::" else "",
      "::",
      ""
    )
  }

  def types2class(components: List[String]) =
    components.map(type2class).mkString("::")

<<<<<<< HEAD
  def type2class(name: String) = name + "_t"

  def commentIfUnused(paramName: String, useCondition: Boolean): String = {
    if (useCondition) {
      s"/* $paramName */"
    } else {
      paramName
    }
  }
=======
  def type2class(name: String) = Utils.lowerUnderscoreCase(name) + "_t"
>>>>>>> d9cb4fbe
}<|MERGE_RESOLUTION|>--- conflicted
+++ resolved
@@ -601,13 +601,8 @@
     importListHdr.addSystem("vector")
 
     val lenVar = s"l_${idToStr(id)}"
-<<<<<<< HEAD
     outSrc.puts(s"size_t $lenVar = ${expression(repeatExpr)};")
-    if (needRaw) {
-=======
-    outSrc.puts(s"int $lenVar = ${expression(repeatExpr)};")
     if (needRaw.level >= 1) {
->>>>>>> d9cb4fbe
       val rawId = privateMemberName(RawIdentifier(id))
       outSrc.puts(s"$rawId = ${newVector(CalcBytesType)};")
       outSrc.puts(s"$rawId->reserve($lenVar);")
@@ -1129,9 +1124,6 @@
   def types2class(components: List[String]) =
     components.map(type2class).mkString("::")
 
-<<<<<<< HEAD
-  def type2class(name: String) = name + "_t"
-
   def commentIfUnused(paramName: String, useCondition: Boolean): String = {
     if (useCondition) {
       s"/* $paramName */"
@@ -1139,7 +1131,5 @@
       paramName
     }
   }
-=======
   def type2class(name: String) = Utils.lowerUnderscoreCase(name) + "_t"
->>>>>>> d9cb4fbe
 }