package io.kaitai.struct.languages.components

import io.kaitai.struct.ClassTypeProvider
import io.kaitai.struct.datatype._
import io.kaitai.struct.datatype.DataType.EnumType
import io.kaitai.struct.exprlang.Ast
import io.kaitai.struct.format._
import io.kaitai.struct.translators.AbstractTranslator

/**
  * Common interface for validation operations.
  */
trait ValidateOps extends ExceptionNames {
  val translator: AbstractTranslator
  val typeProvider: ClassTypeProvider

<<<<<<< HEAD
  def attrValidate(attrId: Identifier, attr: AttrLikeSpec, valid: ValidationSpec, useIo: Boolean): Unit = {
    valid match {
      case ValidationEq(expected) =>
        attrValidateExprCompare(attrId, attr, Ast.cmpop.Eq, expected, ValidationNotEqualError(attr.dataTypeComposite), useIo)
      case ValidationMin(min) =>
        attrValidateExprCompare(attrId, attr, Ast.cmpop.GtE, min, ValidationLessThanError(attr.dataTypeComposite), useIo)
      case ValidationMax(max) =>
        attrValidateExprCompare(attrId, attr, Ast.cmpop.LtE, max, ValidationGreaterThanError(attr.dataTypeComposite), useIo)
      case ValidationRange(min, max) =>
        attrValidateExprCompare(attrId, attr, Ast.cmpop.GtE, min, ValidationLessThanError(attr.dataTypeComposite), useIo)
        attrValidateExprCompare(attrId, attr, Ast.cmpop.LtE, max, ValidationGreaterThanError(attr.dataTypeComposite), useIo)
=======
  def attrValidate(attr: AttrLikeSpec, valid: ValidationSpec): Unit = {
    val itemValue = Identifier.itemExpr(attr.id, attr.cond.repeat)
    valid match {
      case ValidationEq(expected) =>
        attrValidateExprCompare(attr, Ast.cmpop.Eq, expected, ValidationNotEqualError(attr.dataType))
      case ValidationMin(min) =>
        attrValidateExprCompare(attr, Ast.cmpop.GtE, min, ValidationLessThanError(attr.dataType))
      case ValidationMax(max) =>
        attrValidateExprCompare(attr, Ast.cmpop.LtE, max, ValidationGreaterThanError(attr.dataType))
      case ValidationRange(min, max) =>
        attrValidateExprCompare(attr, Ast.cmpop.GtE, min, ValidationLessThanError(attr.dataType))
        attrValidateExprCompare(attr, Ast.cmpop.LtE, max, ValidationGreaterThanError(attr.dataType))
>>>>>>> 67a47531
      case ValidationAnyOf(values) =>
        val bigOrExpr = Ast.expr.BoolOp(
          Ast.boolop.Or,
          values.map(expected =>
            Ast.expr.Compare(
              itemValue,
              Ast.cmpop.Eq,
              expected
            )
          )
        )

        attrValidateExpr(
          attr,
          checkExpr = bigOrExpr,
<<<<<<< HEAD
          err = ValidationNotAnyOfError(attr.dataTypeComposite),
          useIo
=======
          err = ValidationNotAnyOfError(attr.dataType),
          errArgs = List(
            itemValue,
            Ast.expr.InternalName(IoIdentifier),
            Ast.expr.Str(attr.path.mkString("/", "/", ""))
          )
        )
      case ValidationInEnum() =>
        attrValidateInEnum(
          attr,
          attr.dataType.asInstanceOf[EnumType],
          itemValue,
          ValidationNotInEnumError(attr.dataType),
          List(
            itemValue,
            Ast.expr.InternalName(IoIdentifier),
            Ast.expr.Str(attr.path.mkString("/", "/", ""))
          )
>>>>>>> 67a47531
        )
      case ValidationExpr(expr) =>
        blockScopeHeader
        typeProvider._currentIteratorType = Some(attr.dataType)
        handleAssignmentTempVar(
          attr.dataType,
          translator.translate(Ast.expr.Name(Ast.identifier(Identifier.ITERATOR))),
          translator.translate(itemValue)
        )
        attrValidateExpr(
          attr,
          expr,
<<<<<<< HEAD
          ValidationExprError(attr.dataTypeComposite),
          useIo
=======
          ValidationExprError(attr.dataType),
          List(
            itemValue,
            Ast.expr.InternalName(IoIdentifier),
            Ast.expr.Str(attr.path.mkString("/", "/", ""))
          )
>>>>>>> 67a47531
        )
        blockScopeFooter
    }
  }

<<<<<<< HEAD
  def attrValidateExprCompare(
    attrId: Identifier,
    attr: AttrLikeSpec,
    op: Ast.cmpop,
    expected: Ast.expr,
    err: KSError,
    useIo: Boolean
  ): Unit = {
=======
  def attrValidateExprCompare(attr: AttrLikeSpec, op: Ast.cmpop, expected: Ast.expr, err: KSError): Unit = {
    val itemValue = Identifier.itemExpr(attr.id, attr.cond.repeat)
>>>>>>> 67a47531
    attrValidateExpr(
      attr,
      checkExpr = Ast.expr.Compare(
        itemValue,
        op,
        expected
      ),
      err = err,
<<<<<<< HEAD
      useIo = useIo,
      expected = Some(expected)
    )
  }

  def attrValidateExpr(attr: AttrLikeSpec, checkExpr: Ast.expr, err: KSError, useIo: Boolean, expected: Option[Ast.expr] = None): Unit = {}
=======
      errArgs = List(
        expected,
        itemValue,
        Ast.expr.InternalName(IoIdentifier),
        Ast.expr.Str(attr.path.mkString("/", "/", ""))
      )
    )
  }

  def attrValidateExpr(attr: AttrLikeSpec, checkExpr: Ast.expr, err: KSError, errArgs: List[Ast.expr]): Unit = {}
  def attrValidateInEnum(attr: AttrLikeSpec, et: EnumType, valueExpr: Ast.expr, err: ValidationNotInEnumError, errArgs: List[Ast.expr]): Unit = {}
>>>>>>> 67a47531
  def handleAssignmentTempVar(dataType: DataType, id: String, expr: String): Unit
  def blockScopeHeader: Unit
  def blockScopeFooter: Unit

}<|MERGE_RESOLUTION|>--- conflicted
+++ resolved
@@ -14,32 +14,18 @@
   val translator: AbstractTranslator
   val typeProvider: ClassTypeProvider
 
-<<<<<<< HEAD
-  def attrValidate(attrId: Identifier, attr: AttrLikeSpec, valid: ValidationSpec, useIo: Boolean): Unit = {
-    valid match {
-      case ValidationEq(expected) =>
-        attrValidateExprCompare(attrId, attr, Ast.cmpop.Eq, expected, ValidationNotEqualError(attr.dataTypeComposite), useIo)
-      case ValidationMin(min) =>
-        attrValidateExprCompare(attrId, attr, Ast.cmpop.GtE, min, ValidationLessThanError(attr.dataTypeComposite), useIo)
-      case ValidationMax(max) =>
-        attrValidateExprCompare(attrId, attr, Ast.cmpop.LtE, max, ValidationGreaterThanError(attr.dataTypeComposite), useIo)
-      case ValidationRange(min, max) =>
-        attrValidateExprCompare(attrId, attr, Ast.cmpop.GtE, min, ValidationLessThanError(attr.dataTypeComposite), useIo)
-        attrValidateExprCompare(attrId, attr, Ast.cmpop.LtE, max, ValidationGreaterThanError(attr.dataTypeComposite), useIo)
-=======
-  def attrValidate(attr: AttrLikeSpec, valid: ValidationSpec): Unit = {
+  def attrValidate(attr: AttrLikeSpec, valid: ValidationSpec, useIo: Boolean): Unit = {
     val itemValue = Identifier.itemExpr(attr.id, attr.cond.repeat)
     valid match {
       case ValidationEq(expected) =>
-        attrValidateExprCompare(attr, Ast.cmpop.Eq, expected, ValidationNotEqualError(attr.dataType))
+        attrValidateExprCompare(attr, Ast.cmpop.Eq, expected, ValidationNotEqualError(attr.dataType), useIo)
       case ValidationMin(min) =>
-        attrValidateExprCompare(attr, Ast.cmpop.GtE, min, ValidationLessThanError(attr.dataType))
+        attrValidateExprCompare(attr, Ast.cmpop.GtE, min, ValidationLessThanError(attr.dataType), useIo)
       case ValidationMax(max) =>
-        attrValidateExprCompare(attr, Ast.cmpop.LtE, max, ValidationGreaterThanError(attr.dataType))
+        attrValidateExprCompare(attr, Ast.cmpop.LtE, max, ValidationGreaterThanError(attr.dataType), useIo)
       case ValidationRange(min, max) =>
-        attrValidateExprCompare(attr, Ast.cmpop.GtE, min, ValidationLessThanError(attr.dataType))
-        attrValidateExprCompare(attr, Ast.cmpop.LtE, max, ValidationGreaterThanError(attr.dataType))
->>>>>>> 67a47531
+        attrValidateExprCompare(attr, Ast.cmpop.GtE, min, ValidationLessThanError(attr.dataType), useIo)
+        attrValidateExprCompare(attr, Ast.cmpop.LtE, max, ValidationGreaterThanError(attr.dataType), useIo)
       case ValidationAnyOf(values) =>
         val bigOrExpr = Ast.expr.BoolOp(
           Ast.boolop.Or,
@@ -55,16 +41,9 @@
         attrValidateExpr(
           attr,
           checkExpr = bigOrExpr,
-<<<<<<< HEAD
-          err = ValidationNotAnyOfError(attr.dataTypeComposite),
-          useIo
-=======
           err = ValidationNotAnyOfError(attr.dataType),
-          errArgs = List(
-            itemValue,
-            Ast.expr.InternalName(IoIdentifier),
-            Ast.expr.Str(attr.path.mkString("/", "/", ""))
-          )
+          useIo = useIo,
+          actual = itemValue
         )
       case ValidationInEnum() =>
         attrValidateInEnum(
@@ -72,12 +51,7 @@
           attr.dataType.asInstanceOf[EnumType],
           itemValue,
           ValidationNotInEnumError(attr.dataType),
-          List(
-            itemValue,
-            Ast.expr.InternalName(IoIdentifier),
-            Ast.expr.Str(attr.path.mkString("/", "/", ""))
-          )
->>>>>>> 67a47531
+          useIo
         )
       case ValidationExpr(expr) =>
         blockScopeHeader
@@ -90,35 +64,22 @@
         attrValidateExpr(
           attr,
           expr,
-<<<<<<< HEAD
-          ValidationExprError(attr.dataTypeComposite),
-          useIo
-=======
           ValidationExprError(attr.dataType),
-          List(
-            itemValue,
-            Ast.expr.InternalName(IoIdentifier),
-            Ast.expr.Str(attr.path.mkString("/", "/", ""))
-          )
->>>>>>> 67a47531
+          useIo,
+          itemValue
         )
         blockScopeFooter
     }
   }
 
-<<<<<<< HEAD
   def attrValidateExprCompare(
-    attrId: Identifier,
     attr: AttrLikeSpec,
     op: Ast.cmpop,
     expected: Ast.expr,
     err: KSError,
     useIo: Boolean
   ): Unit = {
-=======
-  def attrValidateExprCompare(attr: AttrLikeSpec, op: Ast.cmpop, expected: Ast.expr, err: KSError): Unit = {
     val itemValue = Identifier.itemExpr(attr.id, attr.cond.repeat)
->>>>>>> 67a47531
     attrValidateExpr(
       attr,
       checkExpr = Ast.expr.Compare(
@@ -127,26 +88,14 @@
         expected
       ),
       err = err,
-<<<<<<< HEAD
       useIo = useIo,
+      actual = itemValue,
       expected = Some(expected)
     )
   }
 
-  def attrValidateExpr(attr: AttrLikeSpec, checkExpr: Ast.expr, err: KSError, useIo: Boolean, expected: Option[Ast.expr] = None): Unit = {}
-=======
-      errArgs = List(
-        expected,
-        itemValue,
-        Ast.expr.InternalName(IoIdentifier),
-        Ast.expr.Str(attr.path.mkString("/", "/", ""))
-      )
-    )
-  }
-
-  def attrValidateExpr(attr: AttrLikeSpec, checkExpr: Ast.expr, err: KSError, errArgs: List[Ast.expr]): Unit = {}
-  def attrValidateInEnum(attr: AttrLikeSpec, et: EnumType, valueExpr: Ast.expr, err: ValidationNotInEnumError, errArgs: List[Ast.expr]): Unit = {}
->>>>>>> 67a47531
+  def attrValidateExpr(attr: AttrLikeSpec, checkExpr: Ast.expr, err: KSError, useIo: Boolean, actual: Ast.expr, expected: Option[Ast.expr] = None): Unit = {}
+  def attrValidateInEnum(attr: AttrLikeSpec, et: EnumType, valueExpr: Ast.expr, err: ValidationNotInEnumError, useIo: Boolean): Unit = {}
   def handleAssignmentTempVar(dataType: DataType, id: String, expr: String): Unit
   def blockScopeHeader: Unit
   def blockScopeFooter: Unit
