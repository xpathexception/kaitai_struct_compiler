--- conflicted
+++ resolved
@@ -10,9 +10,8 @@
   * when we'll be allocating new IOs.
   */
 trait ExtraAttrs {
-<<<<<<< HEAD
   val config: RuntimeConfig
-=======
+
   /**
     * Provides a collection of extra attributes which will be necessary to store in a class for
     * handling of a single "normal" attribute. Primarily
@@ -34,8 +33,24 @@
         }
       case utb: UserTypeFromBytes =>
         // User type in a substream
+        val dynamicSizeAttributes: List[AttrSpec] = if (config.readWrite) {
+          val outerSizeOpt: Option[AttrSpec] = if (writeNeedsOuterSize(utb.bytes)) {
+            Some(AttrSpec(List(), OuterSizeIdentifier(id), CalcIntType, condSpec))
+          } else {
+            None
+          }
+          val innerSizeOpt: Option[AttrSpec] = if (writeNeedsInnerSize(utb.bytes)) {
+            Some(AttrSpec(List(), InnerSizeIdentifier(id), CalcIntType, condSpec))
+          } else {
+            None
+          }
+          List(innerSizeOpt, outerSizeOpt).flatten
+        } else {
+          List()
+        }
         val rawId = RawIdentifier(id)
         (extraRawAttrForUserTypeFromBytes(id, utb, condSpec) ++
+          dynamicSizeAttributes ++
           extraAttrForIO(rawId, condSpec.repeat) ++
           extraAttrsForAttribute(rawId, utb.bytes, condSpec)).toList.distinct
       case st: SwitchType =>
@@ -62,24 +77,23 @@
     */
   def extraRawAttrForUserTypeFromBytes(id: Identifier, ut: UserTypeFromBytes, condSpec: ConditionalSpec): List[AttrSpec] =
     List(AttrSpec(List(), RawIdentifier(id), ut.bytes, condSpec))
->>>>>>> a100e4ea
 
   def extraAttrForIO(id: Identifier, rep: RepeatSpec): List[AttrSpec]
-  def writeNeedsOuterSize(utb: UserTypeFromBytes): Boolean = {
-    utb.bytes match {
+  def writeNeedsOuterSize(bytes: BytesType): Boolean = {
+    bytes match {
       case _: BytesTerminatedType => true
       case _ => false
     }
   }
-  def writeNeedsInnerSize(utb: UserTypeFromBytes): Boolean = {
-    val unknownInnerSizeProcess = utb.process match {
+  def writeNeedsInnerSize(bytes: BytesType): Boolean = {
+    val unknownInnerSizeProcess = bytes.process match {
       case Some(process) => process match {
         case ProcessZlib | _: ProcessCustom => true
         case _: ProcessXor | _: ProcessRotate => false
       }
       case None => false
     }
-    val unknownInnerSizePadTerm = utb.bytes match {
+    val unknownInnerSizePadTerm = bytes match {
       case bt: BytesLimitType =>
         bt.padRight.isDefined || bt.terminator.isDefined
       case bt: BytesEosType =>
@@ -113,54 +127,7 @@
     )
   }
 
-<<<<<<< HEAD
-  def forAttr(attr: AttrLikeSpec, compiler: ExtraAttrs): Iterable[AttrSpec] =
-    forAttr(attr.id, attr.dataType, attr.cond, compiler)
-
-  private
-  def forAttr(id: Identifier, dataType: DataType, condSpec: ConditionalSpec, compiler: ExtraAttrs): Iterable[AttrSpec] = {
-    dataType match {
-      case bt: BytesType =>
-        // Byte array: only need extra attrs if `process` is used
-        bt.process match {
-          case None => List()
-          case Some(_) =>
-            val rawId = RawIdentifier(id)
-            List(AttrSpec(List(), rawId, bt, condSpec)) ++
-              compiler.extraAttrForIO(id, condSpec.repeat)
-        }
-      case utb: UserTypeFromBytes =>
-        // User type in a substream
-        val dynamicSizeAttributes: List[AttrSpec] = if (compiler.config.readWrite) {
-          val outerSizeOpt: Option[AttrSpec] = if (compiler.writeNeedsOuterSize(utb)) {
-            Some(AttrSpec(List(), OuterSizeIdentifier(id), CalcIntType, condSpec))
-          } else {
-            None
-          }
-          val innerSizeOpt: Option[AttrSpec] = if (compiler.writeNeedsInnerSize(utb)) {
-            Some(AttrSpec(List(), InnerSizeIdentifier(id), CalcIntType, condSpec))
-          } else {
-            None
-          }
-          List(innerSizeOpt, outerSizeOpt).flatten
-        } else {
-          List()
-        }
-        val rawId = RawIdentifier(id)
-        (List(AttrSpec(List(), rawId, utb.bytes, condSpec)) ++
-          dynamicSizeAttributes ++
-          compiler.extraAttrForIO(rawId, condSpec.repeat) ++
-          forAttr(rawId, utb.bytes, condSpec, compiler)).toList.distinct
-      case st: SwitchType =>
-        st.cases.flatMap { case (_, caseType) =>
-          forAttr(id, caseType, condSpec, compiler)
-        }.toList.distinct
-      case _ =>
-        List()
-    }
-=======
   def forAttr(attr: AttrLikeSpec, compiler: ExtraAttrs): Iterable[AttrSpec] = {
     compiler.extraAttrsForAttribute(attr.id, attr.dataType, attr.cond)
->>>>>>> a100e4ea
   }
 }