--- conflicted
+++ resolved
@@ -427,47 +427,6 @@
   override def userTypeDebugRead(id: String, dataType: DataType, assignType: DataType): Unit = {} // TODO
 
   // Members declared in io.kaitai.struct.languages.components.SwitchOps
-<<<<<<< HEAD
-  // Must override to always add an "else" clause (even if its body is "discard") because
-  // Nim enforces that all cases must be covered
-//  override def switchCasesRender[T](
-//    id: Identifier,
-//    on: Ast.expr,
-//    cases: Map[Ast.expr, T],
-//    normalCaseProc: (T) => Unit,
-//    elseCaseProc: (T) => Unit
-//  ): Unit = {
-//    switchStart(id, on)
-//
-//    // Pass 1: only normal case clauses
-//    var first = true
-//
-//    cases.foreach { case (condition, result) =>
-//      condition match {
-//        case SwitchType.ELSE_CONST =>
-//        // skip for now
-//        case _ =>
-//          if (first) {
-//            switchCaseFirstStart(condition)
-//            first = false
-//          } else {
-//            switchCaseStart(condition)
-//          }
-//          normalCaseProc(result)
-//          switchCaseEnd()
-//      }
-//    }
-//
-//    // Pass 2: else clause, if it is there
-//    cases.get(SwitchType.ELSE_CONST).foreach { (result) =>
-//      switchElseStart()
-//      elseCaseProc(result)
-//      switchElseEnd()
-//    }
-//    if (cases.get(SwitchType.ELSE_CONST).isEmpty)
-//      switchEnd()
-//  }
-=======
   override def switchCasesUsingIf[T](
     id: Identifier,
     on: Ast.expr,
@@ -511,45 +470,20 @@
     switchIfEnd()
   }
 
->>>>>>> 85b1e743
   override def switchCaseEnd(): Unit = universalFooter
-  override def switchCaseStart(condition: Ast.expr): Unit = {
-    out.puts(s"of ${expression(condition)}:")
-    out.inc
-  }
-  override def switchElseStart(): Unit = {
-    out.puts("else:")
-    out.inc
-  }
-<<<<<<< HEAD
-//  override def switchEnd(): Unit = out.puts("else: discard")
-=======
->>>>>>> 85b1e743
+  override def switchCaseStart(condition: Ast.expr): Unit = {}
+  override def switchElseStart(): Unit = {}
   override def switchEnd(): Unit = {}
-  override def switchStart(id: Identifier, on: Ast.expr): Unit = {
-    // A tiny bit hacky, might come up with a better solution
-    val expr = translator.detectType(on) match {
-      case _: IntType => s"ord(${expression(on)})"
-      case _ => s"${expression(on)}"
-    }
-    out.puts(s"case $expr")
-  }
+  override def switchStart(id: Identifier, on: Ast.expr): Unit = {}
 
   // Members declared in io.kaitai.struct.languages.components.SwitchIfOps
-<<<<<<< HEAD
   override def switchRequiresIfs(onType: DataType): Boolean = {
     onType match {
       case _: IntType | _: EnumType | _: StrType => false
       case _ => true
     }
   }
-=======
   override def switchRequiresIfs(onType: DataType): Boolean = true
-  //  onType match {
-  //  case _: IntType | _: EnumType | _: StrType => false
-  //  case _ => true
-  //}
->>>>>>> 85b1e743
   override def switchIfStart(id: Identifier, on: Ast.expr, onType: DataType): Unit = {
     out.puts("block:")
     out.inc
