package io.kaitai.struct.languages

import io.kaitai.struct.exprlang.Ast
import io.kaitai.struct.exprlang.Ast.expr
import io.kaitai.struct.exprlang.DataType._
import io.kaitai.struct.format._
import io.kaitai.struct.languages.components._
import io.kaitai.struct.translators.{BaseTranslator, JavaScriptTranslator, TypeProvider}
import io.kaitai.struct.{LanguageOutputWriter, RuntimeConfig, Utils}

class JavaScriptCompiler(config: RuntimeConfig, out: LanguageOutputWriter)
  extends LanguageCompiler(config, out)
    with ObjectOrientedLanguage
    with UniversalDoc
    with AllocateIOLocalVar
    with EveryReadIsExpression
    with FixedContentsUsingArrayByteLiteral {
  import JavaScriptCompiler._

  override def getStatic = JavaScriptCompiler

  override def fileHeader(topClassName: String): Unit = {
    out.puts(s"// $headerComment")
  }

  override def fileFooter(name: String): Unit = {
    out.puts
    out.puts("// Export for amd environments")
    out.puts("if (typeof define === 'function' && define.amd) {")
    out.inc
    out.puts(s"define('${type2class(name)}', [], function() {")
    out.inc
    out.puts(s"return ${type2class(name)};")
    out.dec
    out.puts("});")
    out.dec
    out.puts("}")

    out.puts

    out.puts("// Export for CommonJS")
    out.puts("if (typeof module === 'object' && module && module.exports) {")
    out.inc
    out.puts(s"module.exports = ${type2class(name)};")
    out.dec
    out.puts("}")
  }

  override def opaqueClassDeclaration(classSpec: ClassSpec): Unit = {
    val typeName = classSpec.name.head
    out.puts
    out.puts("if (typeof require === 'function')")
    out.inc
    out.puts(s"var ${type2class(typeName)} = require('./${outFileName(typeName)}');")
    out.dec
  }

  override def classHeader(name: List[String]): Unit = {
    val shortClassName = type2class(name.last)

    val addNameExpr = if (name.size > 1) {
      s" = ${types2class(name.takeRight(2))}"
    } else {
      ""
    }

    out.puts
    out.puts(s"var $shortClassName$addNameExpr = (function() {")
    out.inc
  }

  override def classFooter(name: List[String]): Unit = {
    out.puts
    out.puts(s"return ${type2class(name.last)};")
    out.dec
    out.puts("})();")
  }

  override def classConstructorHeader(name: List[String], parentClassName: List[String], rootClassName: List[String]): Unit = {
    out.puts(s"function ${type2class(name.last)}(_io, _parent, _root) {")
    out.inc
    out.puts("this._io = _io;")
    out.puts("this._parent = _parent;")
    out.puts("this._root = _root || this;")
    if (debug) {
      out.puts("this._debug = {};")
      out.dec
      out.puts("}")
      out.puts
      out.puts(s"${type2class(name.last)}.prototype._read = function() {")
      out.inc
    } else {
      out.puts
    }
  }

  override def classConstructorFooter: Unit = {
    out.dec
    out.puts("}")
  }

  override def attributeDeclaration(attrName: Identifier, attrType: BaseType, condSpec: ConditionalSpec): Unit = {}

  override def attributeReader(attrName: Identifier, attrType: BaseType, condSpec: ConditionalSpec): Unit = {}

  override def universalDoc(doc: String): Unit = {
    // JSDoc docstring style: http://usejsdoc.org/about-getting-started.html
    out.puts
    out.puts( "/**")
    out.puts(s" * $doc")
    out.puts( " */")
  }

  override def attrFixedContentsParse(attrName: Identifier, contents: String): Unit = {
    out.puts(s"${privateMemberName(attrName)} = " +
      s"$normalIO.ensureFixedContents($contents);")
  }

  override def attrProcess(proc: ProcessExpr, varSrc: Identifier, varDest: Identifier): Unit = {
    val srcName = privateMemberName(varSrc)
    val destName = privateMemberName(varDest)

    proc match {
      case ProcessXor(xorValue) =>
        val procName = translator.detectType(xorValue) match {
          case _: IntType => "processXorOne"
          case _: BytesType => "processXorMany"
        }
        out.puts(s"$destName = $kstreamName.$procName($srcName, ${expression(xorValue)});")
      case ProcessZlib =>
        out.puts(s"$destName = $kstreamName.processZlib($srcName);")
      case ProcessRotate(isLeft, rotValue) =>
        val expr = if (isLeft) {
          expression(rotValue)
        } else {
          s"8 - (${expression(rotValue)})"
        }
        out.puts(s"$destName = $kstreamName.processRotateLeft($srcName, $expr, 1);")
    }
  }

  override def allocateIO(varName: Identifier, rep: RepeatSpec): String = {
    val langName = idToStr(varName)
    val memberCall = privateMemberName(varName)

    val ioName = s"_io_$langName"

    val args = rep match {
      case RepeatEos => s"$memberCall[$memberCall.length - 1]"
      case RepeatExpr(_) => s"$memberCall[i]"
      case NoRepeat => memberCall
    }

    out.puts(s"var $ioName = new $kstreamName($args);")
    ioName
  }

  override def useIO(ioEx: expr): String = {
    out.puts(s"var io = ${expression(ioEx)};")
    "io"
  }

  override def pushPos(io: String): Unit =
    out.puts(s"var _pos = $io.pos;")

  override def seek(io: String, pos: Ast.expr): Unit =
    out.puts(s"$io.seek(${expression(pos)});")

  override def popPos(io: String): Unit =
    out.puts(s"$io.seek(_pos);")

  override def attrDebugStart(attrId: Identifier, attrType: BaseType, io: String, rep: RepeatSpec): Unit = {
<<<<<<< HEAD
    val debugName = this.attrDebugName(attrId, rep) match {
      case None => return
      case Some(x) => x
    }
    
=======
    if (!attrDebugNeeded(attrId))
      return
    val debugName = attrDebugName(attrId, rep, false)

>>>>>>> 6f90fa90
    val attrTypeExtraExpr = attrType match {
      case t: EnumType => s""", enumName: \"${types2class(t.enumSpec.get.name)}\""""
      case _ => ""
    }

    out.puts(s"$debugName = { start: $io.pos$attrTypeExtraExpr };")
  }

  override def attrDebugEnd(attrId: Identifier, attrType: BaseType, io: String, rep: RepeatSpec): Unit = {
    if (!attrDebugNeeded(attrId))
      return
    val debugName = attrDebugName(attrId, rep, true)

    out.puts(s"$debugName.end = $io.pos;")
  }

  override def condIfHeader(expr: expr): Unit = {
    out.puts(s"if (${expression(expr)}) {")
    out.inc
  }

  override def condIfFooter(expr: expr): Unit = {
    out.dec
    out.puts("}")
  }

  override def condRepeatEosHeader(id: Identifier, io: String, dataType: BaseType, needRaw: Boolean): Unit = {
    if (needRaw)
      out.puts(s"${privateMemberName(RawIdentifier(id))} = [];")
    out.puts(s"${privateMemberName(id)} = [];")
    if (debug)
      out.puts(s"this._debug.${idToStr(id)}.arr = [];")
    out.puts(s"while (!$io.isEof()) {")
    out.inc
  }

  override def handleAssignmentRepeatEos(id: Identifier, expr: String): Unit = {
    out.puts(s"${privateMemberName(id)}.push($expr);")
  }

  override def condRepeatEosFooter: Unit = {
    out.dec
    out.puts("}")
  }

  override def condRepeatExprHeader(id: Identifier, io: String, dataType: BaseType, needRaw: Boolean, repeatExpr: expr): Unit = {
    if (needRaw)
      out.puts(s"${privateMemberName(RawIdentifier(id))} = new Array(${expression(repeatExpr)});")
    out.puts(s"${privateMemberName(id)} = new Array(${expression(repeatExpr)});")
    if (debug)
      out.puts(s"this._debug.${idToStr(id)}.arr = new Array(${expression(repeatExpr)});")
    out.puts(s"for (var i = 0; i < ${expression(repeatExpr)}; i++) {")
    out.inc
  }

  override def handleAssignmentRepeatExpr(id: Identifier, expr: String): Unit = {
    out.puts(s"${privateMemberName(id)}[i] = $expr;")
  }

  override def condRepeatExprFooter: Unit = {
    out.dec
    out.puts("}")
  }

  override def condRepeatUntilHeader(id: Identifier, io: String, dataType: BaseType, needRaw: Boolean, untilExpr: expr): Unit = {
    if (needRaw)
      out.puts(s"${privateMemberName(RawIdentifier(id))} = []")
    out.puts(s"${privateMemberName(id)} = []")
    if (debug)
      out.puts(s"this._debug.${idToStr(id)}.arr = [];")
    out.puts("do {")
    out.inc
  }

  override def handleAssignmentRepeatUntil(id: Identifier, expr: String): Unit = {
    out.puts(s"var ${translator.doName("_")} = $expr;")
    out.puts(s"${privateMemberName(id)}.push(${translator.doName("_")});")
  }

  override def condRepeatUntilFooter(id: Identifier, io: String, dataType: BaseType, needRaw: Boolean, untilExpr: expr): Unit = {
    typeProvider._currentIteratorType = Some(dataType)
    out.dec
    out.puts(s"} while (!(${expression(untilExpr)}));")
  }

  override def handleAssignmentSimple(id: Identifier, expr: String): Unit = {
    out.puts(s"${privateMemberName(id)} = $expr;")
  }

  override def handleAssignmentTempVar(dataType: BaseType, id: String, expr: String): Unit =
    out.puts(s"var $id = $expr;")

  override def parseExpr(dataType: BaseType, io: String): String = {
    dataType match {
      case t: ReadableType =>
        s"$io.read${Utils.capitalize(t.apiCall)}()"

      // Aw, crap, can't use interpolated strings here: https://issues.scala-lang.org/browse/SI-6476
      case StrByteLimitType(bs, encoding) =>
        s"$io.readStrByteLimit(${expression(bs)}, " + '"' + encoding + "\")"
      case StrEosType(encoding) =>
        io + ".readStrEos(\"" + encoding + "\")"
      case StrZType(encoding, terminator, include, consume, eosError) =>
        io + ".readStrz(\"" + encoding + '"' + s", $terminator, $include, $consume, $eosError)"
      case BytesLimitType(size, _) =>
        s"$io.readBytes(${expression(size)})"
      case BytesEosType(_) =>
        s"$io.readBytesFull()"
      case t: UserType =>
      	val addArgs = if (t.isOpaque) "" else ", this, this._root"
        s"new ${type2class(t.name.last)}($io$addArgs)"
    }
  }

  override def userTypeDebugRead(id: String): Unit = {
    out.puts(s"$id._read();")
  }

  override def switchStart(id: Identifier, on: Ast.expr): Unit =
    out.puts(s"switch (${expression(on)}) {")

  override def switchCaseStart(condition: Ast.expr): Unit = {
    out.puts(s"case ${expression(condition)}:")
    out.inc
  }

  override def switchCaseEnd(): Unit = {
    out.puts("break;")
    out.dec
  }

  override def switchElseStart(): Unit = {
    out.puts("default:")
    out.inc
  }

  override def switchEnd(): Unit =
    out.puts("}")

  override def instanceHeader(className: List[String], instName: InstanceIdentifier, dataType: BaseType): Unit = {
    out.puts(s"Object.defineProperty(${type2class(className.last)}.prototype, '${publicMemberName(instName)}', {")
    out.inc
    out.puts("get: function() {")
    out.inc
  }

  override def instanceFooter: Unit = {
    out.dec
    out.puts("}")
    out.dec
    out.puts("});")
  }

  override def instanceCheckCacheAndReturn(instName: InstanceIdentifier): Unit = {
    out.puts(s"if (${privateMemberName(instName)} !== undefined)")
    out.inc
    instanceReturn(instName)
    out.dec
  }

  override def instanceReturn(instName: InstanceIdentifier): Unit = {
    out.puts(s"return ${privateMemberName(instName)};")
  }

  override def enumDeclaration(curClass: List[String], enumName: String, enumColl: Seq[(Long, String)]): Unit = {
    out.puts(s"${type2class(curClass.last)}.${type2class(enumName)} = Object.freeze({")
    out.inc
    enumColl.foreach { case (id, label) =>
      out.puts(s"${enumValue(enumName, label)}: $id,")
    }
    out.puts
    enumColl.foreach { case (id, label) =>
      out.puts(s"""$id: "${enumValue(enumName, label)}",""")
    }
    out.dec
    out.puts("});")
    out.puts
  }

  def enumValue(enumName: String, label: String) = label.toUpperCase

  override def debugClassSequence(seq: List[AttrSpec]) = {
    //val seqStr = seq.map((attr) => "\"" + idToStr(attr.id) + "\"").mkString(", ")
    //out.puts(s"SEQ_FIELDS = [$seqStr]")
  }

  def idToStr(id: Identifier): String = {
    id match {
      case SpecialIdentifier(name) => name
      case NamedIdentifier(name) => Utils.lowerCamelCase(name)
      case NumberedIdentifier(idx) => s"_${NumberedIdentifier.TEMPLATE}$idx"
      case InstanceIdentifier(name) => s"_m_${Utils.lowerCamelCase(name)}"
      case RawIdentifier(innerId) => "_raw_" + idToStr(innerId)
    }
  }

  override def privateMemberName(id: Identifier): String = s"this.${idToStr(id)}"

  override def publicMemberName(id: Identifier): String = {
    id match {
      case NamedIdentifier(name) => Utils.lowerCamelCase(name)
      case InstanceIdentifier(name) => Utils.lowerCamelCase(name)
    }
  }

  private
  def attrDebugNeeded(attrId: Identifier) = attrId match {
    case _: NamedIdentifier | _: NumberedIdentifier | _: InstanceIdentifier => true
    case _: RawIdentifier | _: SpecialIdentifier => false
  }

  def attrDebugName(attrId: Identifier, rep: RepeatSpec, end: Boolean) = {
    val arrIndexExpr = rep match {
      case NoRepeat => ""
      case _: RepeatExpr => ".arr[i]"
      case RepeatEos | _: RepeatUntil => s".arr[${privateMemberName(attrId)}.length${if (end) " - 1" else ""}]"
    }

    s"this._debug.${idToStr(attrId)}$arrIndexExpr"
  }
}

object JavaScriptCompiler extends LanguageCompilerStatic
  with UpperCamelCaseClasses
  with StreamStructNames {
  override def getTranslator(tp: TypeProvider): BaseTranslator = new JavaScriptTranslator(tp)
  override def indent: String = "  "
  override def outFileName(topClassName: String): String = s"${type2class(topClassName)}.js"

  override def kstreamName: String = "KaitaiStream"

  // FIXME: probably KaitaiStruct will emerge some day in JavaScript runtime, but for now it is unused
  override def kstructName: String = ???

  def types2class(types: List[String]): String =
    types.map(JavaScriptCompiler.type2class).mkString(".")
}<|MERGE_RESOLUTION|>--- conflicted
+++ resolved
@@ -170,18 +170,10 @@
     out.puts(s"$io.seek(_pos);")
 
   override def attrDebugStart(attrId: Identifier, attrType: BaseType, io: String, rep: RepeatSpec): Unit = {
-<<<<<<< HEAD
-    val debugName = this.attrDebugName(attrId, rep) match {
-      case None => return
-      case Some(x) => x
-    }
-    
-=======
     if (!attrDebugNeeded(attrId))
       return
     val debugName = attrDebugName(attrId, rep, false)
 
->>>>>>> 6f90fa90
     val attrTypeExtraExpr = attrType match {
       case t: EnumType => s""", enumName: \"${types2class(t.enumSpec.get.name)}\""""
       case _ => ""
