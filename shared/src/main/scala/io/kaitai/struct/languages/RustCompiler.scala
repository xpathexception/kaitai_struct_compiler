package io.kaitai.struct.languages

import io.kaitai.struct._
import io.kaitai.struct.datatype.DataType._
import io.kaitai.struct.datatype._
import io.kaitai.struct.exprlang.Ast
import io.kaitai.struct.format._
import io.kaitai.struct.languages.components._
import io.kaitai.struct.translators.RustTranslator
import io.kaitai.struct.{ClassTypeProvider, RuntimeConfig}

class RustCompiler(typeProvider: ClassTypeProvider, config: RuntimeConfig)
  extends LanguageCompiler(typeProvider, config)
    with AllocateIOLocalVar
    with EveryReadIsExpression
    with FixedContentsUsingArrayByteLiteral
    with ObjectOrientedLanguage
    with SingleOutputFile
    with UpperCamelCaseClasses
    with UniversalFooter
    with UniversalDoc {

  import RustCompiler._

  override val translator: RustTranslator =
    new RustTranslator(typeProvider, config)

  override def innerClasses = false

  override def innerEnums = false

  override def indent: String = "    "

  override def outFileName(topClassName: String): String = s"$topClassName.rs"

  override def outImports(topClass: ClassSpec): String =
    importList.toList
      .map(i => s"#[allow(unused_imports)]\nuse $i;")
      .mkString("", "\n", "\n")

  override def fileHeader(topClassName: String): Unit = {
    outHeader.puts(s"// $headerComment")
    outHeader.puts

    importList.add(
      "kaitai::*"
    )
    importList.add("std::convert::{TryFrom, TryInto}")
  }

  override def opaqueClassDeclaration(classSpec: ClassSpec): Unit =
    importList.add(
      s"crate::${classSpec.name.last}::${type2class(classSpec.name.last)}"
    )

  override def classHeader(name: List[String]): Unit = {
    out.puts
    out.puts("#[allow(non_camel_case_types)]")
    out.puts("#[derive(Default, Debug, PartialEq)]")
    out.puts(s"pub struct ${classTypeName(typeProvider.nowClass)} {")
    out.inc

    // Because we can't predict whether opaque types will need lifetimes as a type parameter,
    // everyone gets a phantom data marker
    //out.puts(s"_phantom: std::marker::PhantomData<&$streamLife ()>,")

    typeProvider.nowClass.params.foreach { p =>
      // Make sure the parameter is imported if necessary
      p.dataType match {
        case u: UserType => if (u.isOpaque && u.classSpec.isDefined) opaqueClassDeclaration(u.classSpec.get)
        case _ => ()
      }

      // Declare parameters as if they were attributes
      attributeDeclaration(p.id, p.dataType, isNullable = false)
    }
  }

  // Intentional no-op; Rust has already ended the struct definition by the time we reach this
  override def classFooter(name: List[String]): Unit = {}

  override def classConstructorHeader(name: List[String],
                                      parentType: DataType,
                                      rootClassName: List[String],
                                      isHybrid: Boolean,
                                      params: List[ParamDefSpec]): Unit = {

    // Unlike other OOP languages, implementing an interface happens outside the struct declaration.
    universalFooter

    // If there are any switch types in the struct definition, create the enums for them
    typeProvider.nowClass.seq.foreach(
      a =>
        a.dataType match {
          case st: SwitchType => switchTypeEnum(a.id, st)
          case _ => ()
        }
    )
    typeProvider.nowClass.instances.foreach(
      i =>
        i._2.dataTypeComposite match {
          case st: SwitchType => switchTypeEnum(i._1, st)
          case _ => ()
        }
    )

    out.puts(
      s"impl<$readLife, $streamLife: $readLife> $kstructName<$readLife, $streamLife> for ${classTypeName(typeProvider.nowClass)} {"
    )
    out.inc
    out.puts(s"type Root = ${rootClassTypeName(typeProvider.nowClass)};")
    out.puts(
      s"type ParentStack = ${parentStackTypeName(typeProvider.nowClass)};"
    )
    out.puts
  }

  override def runRead(name: List[String]): Unit = out.puts(s"// runRead($name)")

  override def runReadCalc(): Unit = out.puts(s"// runReadCalc()")

  override def readHeader(endian: Option[FixedEndian],
                          isEmpty: Boolean): Unit = {
    out.puts(s"fn read<S: $kstreamName>(")
    out.inc
    out.puts(s"&mut self,")
    out.puts(s"${privateMemberName(IoIdentifier)}: &$streamLife S,")
    out.puts(
      s"${privateMemberName(RootIdentifier)}: Option<&$readLife Self::Root>,"
    )
    out.puts(
      s"${privateMemberName(ParentIdentifier)}: TypedStack<Self::ParentStack>"
    )
    out.dec
    out.puts(s") -> KResult<()> {")
    out.inc

    // If there aren't any attributes to parse, we need to end the read implementation here
    if (typeProvider.nowClass.seq.isEmpty)
      endRead()
  }

  override def readFooter(): Unit = out.puts(s"// readFooter()")

  override def attributeDeclaration(attrName: Identifier,
                                    attrType: DataType,
                                    isNullable: Boolean): Unit = {
    val typeName = attrName match {
      // For keeping lifetimes simple, we don't store _io, _root, or _parent with the struct
      case IoIdentifier | RootIdentifier | ParentIdentifier => return
      case _ =>
        kaitaiTypeToNativeType(attrName, typeProvider.nowClass, attrType)
    }

    out.puts(s"pub ${idToStr(attrName)}: $typeName,")
  }

  // Intentional no-op; Rust handles ownership, so don't worry about reader methods
  override def attributeReader(attrName: Identifier,
                               attrType: DataType,
                               isNullable: Boolean): Unit = {}

  override def attrParse(attr: AttrLikeSpec,
                         id: Identifier,
                         defEndian: Option[Endianness]): Unit = {
    super.attrParse(attr, id, defEndian)

    // Detect if this is the last attribute parse and finish the read method
    if (typeProvider.nowClass.seq.nonEmpty && typeProvider.nowClass.seq.last.id == id)
      endRead()
  }

  def endRead(): Unit = {
    out.puts("Ok(())")
    out.dec
    out.puts("}")
  }

  override def attrParseHybrid(leProc: () => Unit, beProc: () => Unit): Unit =
    out.puts(s"// attrParseHybrid(${leProc()}, ${beProc()})")

  override def condIfHeader(expr: Ast.expr): Unit = {
    // TODO: Actual implementation, this is a shim to enable compiling
    out.puts("{")
    out.inc

    out.puts(s"// condIfHeader($expr)")
  }

  override def condRepeatEosHeader(id: Identifier,
                                   io: String,
                                   dataType: DataType): Unit = {
    // TODO: Actual implementation, this is a shim to enable compiling
    out.puts("{")
    out.inc

    out.puts(s"// condRepeatEosHeader($id, $io, $dataType)")
  }

  override def condRepeatExprHeader(id: Identifier,
                                    io: String,
                                    dataType: DataType,
                                    repeatExpr: Ast.expr): Unit = {
    // TODO: Actual implementation, this is a shim to enable compiling
    out.puts("{")
    out.inc

    out.puts(
      s"// condRepeatExprHeader($id, $io, $dataType, $repeatExpr)"
    )
  }

  override def condRepeatUntilHeader(id: Identifier,
                                     io: String,
                                     dataType: DataType,
                                     repeatExpr: Ast.expr): Unit = {
    // TODO: Actual implementation, this is a shim to enable compiling
    out.puts("{")
    out.inc

    out.puts(
      s"// condRepeatUntilHeader($id, $io, $dataType, $repeatExpr)"
    )
  }

  override def condRepeatUntilFooter(id: Identifier,
                                     io: String,
                                     dataType: DataType,
                                     repeatExpr: Ast.expr): Unit = {
    out.puts(
      s"// condRepeatUntilFooter($id, $io, $dataType, $repeatExpr)"
    )
    out.dec
    out.puts("} {}")
  }

  override def attrProcess(proc: ProcessExpr,
                           varSrc: Identifier,
                           varDest: Identifier,
                           rep: RepeatSpec): Unit =
    out.puts(s"// attrProcess($proc, $varSrc, $varDest, $rep)")

  override def useIO(ioEx: Ast.expr): String = s"// useIO($ioEx)"

  override def pushPos(io: String): Unit = out.puts(s"// pushPos($io)")

  override def seek(io: String, pos: Ast.expr): Unit =
    out.puts(s"// seek($io, $pos)")

  override def popPos(io: String): Unit = out.puts(s"// popPos($io)")

  override def alignToByte(io: String): Unit =
    out.puts(s"${privateMemberName(IoIdentifier)}.align_to_byte()?;")

  override def privateMemberName(id: Identifier): String =
    RustCompiler.privateMemberName(id)

  override def instanceDeclHeader(className: List[String]): Unit = {
    out.puts(
      s"impl<$readLife, $streamLife: $readLife> ${classTypeName(typeProvider.nowClass)} {"
    )
    out.inc
  }

  override def universalFooter: Unit = {
    out.dec
    out.puts("}")
  }

  override def instanceDeclaration(attrName: InstanceIdentifier,
                                   attrType: DataType,
                                   isNullable: Boolean): Unit = {
    val typeName = kaitaiTypeToNativeType(
      attrName,
      typeProvider.nowClass,
      attrType,
      excludeOptionWrapper = true
    )
    attrType match {
      case _: ArrayType => out.puts(s"pub ${idToStr(attrName)}: $typeName,")
      case _ => out.puts(s"pub ${idToStr(attrName)}: Option<$typeName>,")
    }
  }

  override def idToStr(id: Identifier): String = RustCompiler.idToStr(id)

  override def instanceHeader(className: List[String],
                              instName: InstanceIdentifier,
                              dataType: DataType,
                              isNullable: Boolean): Unit = {

    out.puts(s"fn ${idToStr(instName)}<S: $kstreamName>(")
    out.inc
    out.puts("&mut self,")
    out.puts(s"${privateMemberName(IoIdentifier)}: &$streamLife S,")
    out.puts(
      s"${privateMemberName(RootIdentifier)}: Option<&$readLife ${rootClassTypeName(typeProvider.nowClass)}>,"
    )
    out.puts(
      s"${privateMemberName(ParentIdentifier)}: TypedStack<${parentStackTypeName(typeProvider.nowClass)}>"
    )
    out.dec
    val typeName = kaitaiTypeToNativeType(
      instName,
      typeProvider.nowClass,
      dataType,
      excludeOptionWrapper = true
    )
    out.puts(s") -> KResult<&$typeName> {")
    out.inc
  }

  override def instanceCheckCacheAndReturn(instName: InstanceIdentifier,
                                           dataType: DataType): Unit = {
    out.puts(s"if ${privateMemberName(instName)}.is_some() {")
    out.inc
    instanceReturn(instName, dataType)
    out.dec
    out.puts(s"}")
  }

  override def instanceCalculate(instName: Identifier, dataType: DataType, value: Ast.expr): Unit = {
    val primType = kaitaiPrimitiveToNativeType(dataType)
    val converted = dataType match {
      case _: StrType => out.puts(s"${privateMemberName(instName)} = Some(${expression(value)}.to_string());")
      case _ => out.puts(s"${privateMemberName(instName)} = Some(${expression(value)} as $primType);")
    }
    //handleAssignmentSimple(instName, s"${privateMemberName(instName)} = ${expression(value)}")
  }

  override def instanceReturn(instName: InstanceIdentifier,
                              attrType: DataType): Unit = {
    out.puts(s"return Ok(${privateMemberName(instName)}.as_ref().unwrap());")
  }

  override def enumDeclaration(curClass: List[String],
                               enumName: String,
                               enumColl: Seq[(Long, EnumValueSpec)]): Unit = {

    val enumClass = types2class(curClass ::: List(enumName))

    // Set up the actual enum definition
    out.puts(s"#[allow(non_camel_case_types)]")
    out.puts(s"#[derive(Debug, PartialEq)]")
    out.puts(s"pub enum $enumClass {")
    out.inc

    enumColl.foreach {
      case (_, label) =>
        if (label.doc.summary.isDefined)
          universalDoc(label.doc)

        out.puts(s"${type2class(label.name)},")
    }

    out.dec
    out.puts("}")

    // Set up parsing enums from the underlying value
    out.puts(s"impl TryFrom<i64> for $enumClass {")

    out.inc
    // We typically need the lifetime in KError for returning byte slices from stream;
    // because we can only return `UnknownVariant` which contains a Copy type, it's safe
    // to declare that the error type is `'static`
    out.puts(s"type Error = KError;")
    out.puts(s"fn try_from(flag: i64) -> KResult<$enumClass> {")

    out.inc
    out.puts(s"match flag {")

    out.inc
    enumColl.foreach {
      case (value, label) =>
        out.puts(s"$value => Ok($enumClass::${type2class(label.name)}),")
    }
    out.puts("_ => Err(KError::UnknownVariant(flag)),")
    out.dec

    out.puts(s"}")
    out.dec
    out.puts(s"}")
    out.dec
    out.puts(s"}")
    out.puts
  }

  override def universalDoc(doc: DocSpec): Unit = {
    out.puts(s"// universalDoc()")
  }

  override def handleAssignmentRepeatEos(id: Identifier, expr: String): Unit =
    out.puts(s"// handleAssignmentRepeatEos($id, $expr)")

  override def handleAssignmentRepeatExpr(id: Identifier, expr: String): Unit =
    out.puts(s"// handleAssignmentRepeatExpr($id, $expr)")

  override def handleAssignmentRepeatUntil(id: Identifier,
                                           expr: String,
                                           isRaw: Boolean): Unit =
    out.puts(s"// handleAssignmentRepeatUntil($id, $expr, $isRaw)")

  override def handleAssignmentSimple(id: Identifier, expr: String): Unit = {
    val seqId = typeProvider.nowClass.seq.find(s => s.id == id)

    if (seqId.isDefined) seqId.get.dataType match {
      case _: EnumType =>
        out.puts(
          s"${privateMemberName(id)} = Some(($expr as i64).try_into()?);"
        )
      case _: SwitchType | _: BytesLimitType =>
        out.puts(s"${privateMemberName(id)} = $expr.to_vec();")
      case t: UserType =>
        out.puts(s"{");
        out.inc
        val tempVarName = localTemporaryName(id)
        out.puts(s"let mut $tempVarName = ${kaitaiTypeToNativeType(id, typeProvider.nowClass, t, excludeOptionWrapper = true)}::default();")
        out.puts(s"$tempVarName.read(_io, Some(self), _parent.push(self))?;")
        out.puts(s"${privateMemberName(id)} = Some($tempVarName);");
        out.dec
        out.puts(s"}")
      case _ => {
        out.puts(s"${privateMemberName(id)} = $expr;")
      }
    }
  }

  override def parseExpr(dataType: DataType,
                         assignType: DataType,
                         io: String,
                         defEndian: Option[FixedEndian]): String =
    dataType match {
      case IntMultiType(_, _, None) => "panic!(\"Unable to parse unknown-endian integers\")"
      case t: ReadableType => s"$io.read_${t.apiCall(defEndian)}()?"
      case _: BytesEosType => s"$io.read_bytes_full()?"
      case b: BytesTerminatedType =>
        s"$io.read_bytes_term(${b.terminator}, ${b.include}, ${b.consume}, ${b.eosError})?"
      case b: BytesLimitType => s"$io.read_bytes(${expression(b.size)} as usize)?"
      case BitsType1(bitEndian) => s"$io.read_bits_int(1)? != 0"
      case BitsType(width, bitEndian) => s"$io.read_bits_int($width)?"
      case _ => s"// parseExpr($dataType, $assignType, $io, $defEndian)"
    }

  override def bytesPadTermExpr(expr0: String,
                                padRight: Option[Int],
                                terminator: Option[Int],
                                include: Boolean): String = {
    val ioId = privateMemberName(IoIdentifier)
    val expr = padRight match {
      case Some(p) => s"$ioId.bytes_strip_right($expr0, $p)"
      case None => expr0
    }

    terminator match {
      case Some(term) => s"$ioId.bytes_terminate($expr, $term, $include)"
      case None => expr
    }
  }

  override def attrFixedContentsParse(attrName: Identifier,
                                      contents: String): Unit =
    out.puts(s"// attrFixedContentsParse($attrName, $contents)")

  override def publicMemberName(id: Identifier): String =
    s"// publicMemberName($id)"

  override def localTemporaryName(id: Identifier): String =
    s"_t_${idToStr(id)}"

  override def switchStart(id: Identifier, on: Ast.expr): Unit =
    out.puts(s"// switchStart($id, $on)")

  override def switchCaseStart(condition: Ast.expr): Unit =
    out.puts(s"// switchCaseStart($condition)")

  override def switchCaseEnd(): Unit = out.puts(s"// switchCaseEnd()")

  override def switchElseStart(): Unit = out.puts(s"// switchElseStart()")

  override def switchEnd(): Unit = out.puts(s"// switchEnd()")

  override def extraAttrForIO(id: Identifier,
                              rep: RepeatSpec): List[AttrSpec] = {
    out.puts(s"// extraAttrForIO($id, $rep)")
    Nil
  }

  override def allocateIO(varName: Identifier, rep: RepeatSpec): String =
    s"// allocateIO($varName, $rep)"

  def switchTypeEnum(id: Identifier, st: SwitchType): Unit = {
    // Because Rust can't handle `AnyType` in the type hierarchy,
    // we generate an enum with all possible variations
    val typeName = kaitaiTypeToNativeType(
      id,
      typeProvider.nowClass,
      st,
      excludeOptionWrapper = true
    )
    out.puts("#[allow(non_camel_case_types)]")
    out.puts("#[derive(Debug, PartialEq)]")
    out.puts(s"pub enum $typeName {")
    out.inc

    val types = st.cases.values.toSet
    types.foreach(t => {
      // Because this switch type will itself be in an option, we can exclude it from user types
      val variantName = switchVariantName(id, t)
      val typeName = kaitaiTypeToNativeType(
        id,
        typeProvider.nowClass,
        t,
        excludeOptionWrapper = true
      )
      out.puts(s"$variantName($typeName),")
    })

    out.dec
    out.puts("}")
  }

  def switchVariantName(id: Identifier, attrType: DataType): String =
    attrType match {
      // TODO: Not exhaustive
      case Int1Type(false) => "U1"
      case IntMultiType(false, Width2, _) => "U2"
      case IntMultiType(false, Width4, _) => "U4"
      case IntMultiType(false, Width8, _) => "U8"

      case Int1Type(true) => "S1"
      case IntMultiType(true, Width2, _) => "S2"
      case IntMultiType(true, Width4, _) => "S4"
      case IntMultiType(true, Width8, _) => "S8"

      case FloatMultiType(Width4, _) => "F4"
      case FloatMultiType(Width8, _) => "F8"

      case BitsType(_,_) => "Bits"
      case _: BooleanType => "Boolean"
      case CalcIntType => "Int"
      case CalcFloatType => "Float"
      case _: StrType => "String"
      case _: BytesType => "Bytes"

      case t: UserType =>
        kaitaiTypeToNativeType(
          id,
          typeProvider.nowClass,
          t,
          excludeOptionWrapper = true,
          excludeLifetime = true,
          excludeBox = true
        )
      case t: EnumType =>
        kaitaiTypeToNativeType(
          id,
          typeProvider.nowClass,
          t,
          excludeOptionWrapper = true
        )
      case t: ArrayType => s"Arr${switchVariantName(id, t.elType)}"
    }

  override def condRepeatCommonInit(id: Identifier, dataType: DataType, needRaw: NeedRaw): Unit = {
    out.puts(s"// condRepeatCommonInit($id, $dataType, $needRaw)")
  }

  override def ksErrorName(err: io.kaitai.struct.datatype.KSError): String =
    s"KaitaiStream.$err"
}

object RustCompiler
  extends LanguageCompilerStatic
    with StreamStructNames
    with UpperCamelCaseClasses {
  override def getCompiler(tp: ClassTypeProvider,
                           config: RuntimeConfig): LanguageCompiler =
    new RustCompiler(tp, config)

  override def kstreamName = "KStream"

  def privateMemberName(id: Identifier): String = id match {
    case IoIdentifier => "_io"
    case RootIdentifier => "_root"
    case ParentIdentifier => "_parent"
    case _ => s"self.${idToStr(id)}"
  }

  def idToStr(id: Identifier): String = id match {
    case SpecialIdentifier(n) => n
    case NamedIdentifier(n) => n
    case InstanceIdentifier(n) => n
    case NumberedIdentifier(idx) => s"_${NumberedIdentifier.TEMPLATE}$idx"
    case RawIdentifier(inner) => s"raw_${idToStr(inner)}"
  }

  def rootClassTypeName(c: ClassSpec, isRecurse: Boolean = false): String = {
    if (!isRecurse && c.isTopLevel)
      "Self"
    else if (c.isTopLevel)
      classTypeName(c)
    else
      rootClassTypeName(c.upClass.get, isRecurse = true)
  }

  def parentStackTypeName(c: ClassSpec): String = {
    if (c.isTopLevel)
      s"$kstructUnitName"
    else
      s"(&$readLife ${classTypeName(c.upClass.get)}, <${classTypeName(c.upClass.get)} as $kstructName<$readLife, $streamLife>>::ParentStack)"
  }

  override def kstructName = s"KStruct"

  def readLife = "'r"

  def kstructUnitName = "KStructUnit"

  def classTypeName(c: ClassSpec): String =
    s"${types2class(c.name)}"

  def streamLife = "'s"

  def types2class(names: List[String]): String =
  // TODO: Use `mod` to scope types instead of weird names
    names.map(x => type2class(x)).mkString("_")

  def lifetimeParam(d: DataType): String =
    if (containsReferences(d)) s"<$streamLife>" else ""

  def containsReferences(d: DataType): Boolean = containsReferences(d, None)

  def containsReferences(c: ClassSpec,
                         originating: Option[ClassSpec]): Boolean =
    c.seq.exists(t => containsReferences(t.dataType, originating)) ||
      c.instances.exists(
        i => containsReferences(i._2.dataTypeComposite, originating)
      )

  def containsReferences(d: DataType, originating: Option[ClassSpec]): Boolean =
    d match {
      case _: BytesType | _: StrType => true
      case t: UserType => true
      /*
      t.classSpec match {
        // Recursive types may need references, but the recursion itself
        // will be handled by `Box<>`, so doesn't need a reference
        case Some(inner) if originating.contains(inner) => false
        case Some(inner) => containsReferences(inner, originating.orElse(Some(inner)))
        case None => false
      }
       */
      case t: ArrayType => containsReferences(t.elType, originating)
      case st: SwitchType =>
        st.cases.values.exists(t => containsReferences(t, originating))
      case _ => false
    }

  def kaitaiTypeToNativeType(id: Identifier,
                             cs: ClassSpec,
                             attrType: DataType,
                             excludeOptionWrapper: Boolean = false,
                             excludeLifetime: Boolean = false,
                             excludeBox: Boolean = false): String =
    attrType match {
      // TODO: Not exhaustive
      case _: NumericType => kaitaiPrimitiveToNativeType(attrType)
      case _: BooleanType => kaitaiPrimitiveToNativeType(attrType)
      case _: StrType => kaitaiPrimitiveToNativeType(attrType)
      case _: BytesType => kaitaiPrimitiveToNativeType(attrType)

      case t: UserType =>
        val baseName = t.classSpec match {
          case Some(spec) => types2class(spec.name)
          case None => types2class(t.name)
        }
        //val lifetime = if (!excludeLifetime) s"<$streamLife>" else ""

        // Because we can't predict if opaque types will recurse, we have to box them
        val typeName =
          if (!excludeBox && t.isOpaque) s"Box<$baseName>"
          else s"$baseName"
        if (excludeOptionWrapper) typeName else s"Option<$typeName>"

      case t: EnumType =>
        val typeName = t.enumSpec match {
          case Some(spec) => s"${types2class(spec.name)}"
          case None => s"${types2class(t.name)}"
        }
        if (excludeOptionWrapper) typeName else s"Option<$typeName>"

      case t: ArrayType =>
        s"Vec<${kaitaiTypeToNativeType(id, cs, t.elType, excludeOptionWrapper = true, excludeLifetime = excludeLifetime)}>"

      case st: SwitchType =>
        val types = st.cases.values.toSet
        val lifetime =
          if (!excludeLifetime && types.exists(containsReferences))
            s"<$streamLife>"
          else ""
        val typeName = id match {
          case name: NamedIdentifier =>
            s"${types2class(cs.name ::: List(name.name))}$lifetime"
          case name: InstanceIdentifier =>
            s"${types2class(cs.name ::: List(name.name))}$lifetime"
          case _ => kstructUnitName
        }

        if (excludeOptionWrapper) typeName else s"Option<$typeName>"

      case KaitaiStreamType => kstreamName
    }

  def kaitaiPrimitiveToNativeType(attrType: DataType): String = attrType match {
    case Int1Type(false) => "u8"
    case IntMultiType(false, Width2, _) => "u16"
    case IntMultiType(false, Width4, _) => "u32"
    case IntMultiType(false, Width8, _) => "u64"

    case Int1Type(true) => "i8"
    case IntMultiType(true, Width2, _) => "i16"
    case IntMultiType(true, Width4, _) => "i32"
    case IntMultiType(true, Width8, _) => "i64"

    case FloatMultiType(Width4, _) => "f32"
    case FloatMultiType(Width8, _) => "f64"

    case BitsType(_,_) => "u64"

    case _: BooleanType => "bool"
    case CalcIntType => "i32"
    case CalcFloatType => "f64"

    case _: StrType => s"String"
<<<<<<< HEAD
    case _: BytesType => s"Vec<u8>"  //s"[u8]"
=======
    case _: BytesType => s"Vec<u8>"
>>>>>>> 1a63ea8e
  }
}<|MERGE_RESOLUTION|>--- conflicted
+++ resolved
@@ -732,10 +732,6 @@
     case CalcFloatType => "f64"
 
     case _: StrType => s"String"
-<<<<<<< HEAD
-    case _: BytesType => s"Vec<u8>"  //s"[u8]"
-=======
     case _: BytesType => s"Vec<u8>"
->>>>>>> 1a63ea8e
   }
 }