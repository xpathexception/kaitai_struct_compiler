package io.kaitai.struct.languages

import io.kaitai.struct._
import io.kaitai.struct.datatype.DataType.{ReadableType, _}
import io.kaitai.struct.datatype._
import io.kaitai.struct.exprlang.Ast
import io.kaitai.struct.format._
import io.kaitai.struct.languages.components._
import io.kaitai.struct.translators.RustTranslator
import io.kaitai.struct.{ClassTypeProvider, RuntimeConfig}

import scala.annotation.tailrec

class RustCompiler(typeProvider: ClassTypeProvider, config: RuntimeConfig)
  extends LanguageCompiler(typeProvider, config)
    with AllocateIOLocalVar
    with EveryReadIsExpression
    with FixedContentsUsingArrayByteLiteral
    with ObjectOrientedLanguage
    with SingleOutputFile
    with UpperCamelCaseClasses
    with UniversalFooter
    with SwitchIfOps
    with UniversalDoc {

  import RustCompiler._

  override val translator: RustTranslator =
    new RustTranslator(typeProvider, config)

  override def innerClasses = false

  override def innerEnums = false

  override def indent: String = "    "

  override def outFileName(topClassName: String): String = s"$topClassName.rs"

  override def outImports(topClass: ClassSpec): String =
    importList.toList
      .mkString("", "\n", "\n")

  override def fileHeader(topClassName: String): Unit = {
    outHeader.puts(s"// $headerComment")
    outHeader.puts

    outHeader.puts("#![allow(unused_imports)]")
    outHeader.puts("#![allow(non_snake_case)]")
    outHeader.puts("#![allow(non_camel_case_types)]")
    outHeader.puts("#![allow(irrefutable_let_patterns)]")
    outHeader.puts("#![allow(unused_comparisons)]")
    outHeader.puts
    outHeader.puts("extern crate kaitai;")

    importList.add("use kaitai::*;")
    importList.add("use std::convert::{TryFrom, TryInto};")
    importList.add("use std::cell::{Ref, Cell, RefCell};")
    importList.add("use std::rc::{Rc, Weak};")

    typeProvider.allClasses.foreach{
      case (name, _) =>
        if(name != topClassName) //TODO: do not add to imported
          importList.add(s"use super::$name::*;")
    }
  }

  override def opaqueClassDeclaration(classSpec: ClassSpec): Unit =
    importList.add(
      s"use super::${classSpec.name.last}::${type2class(classSpec.name.last)};"
    )

  override def classHeader(name: List[String]): Unit = {
    out.puts
    out.puts("#[derive(Default, Debug, Clone)]")
    out.puts(s"pub struct ${classTypeName(typeProvider.nowClass)} {")
    out.inc

    // Because we can't predict whether opaque types will need lifetimes as a type parameter,
    // everyone gets a phantom data marker
    //out.puts(s"_phantom: std::marker::PhantomData<&$streamLife ()>,")

    val root = types2class(name.slice(0, 1))
    out.puts(s"pub ${privateMemberName(RootIdentifier)}: SharedType<$root>,")

    val parent = if (typeProvider.nowClass.isTopLevel)
      root
    else {
      kaitaiTypeToNativeType(None, typeProvider.nowClass, typeProvider.nowClass.parentType, cleanTypename = true)
    }
    out.puts(s"pub ${privateMemberName(ParentIdentifier)}: SharedType<$parent>,")

    typeProvider.nowClass.params.foreach { p =>
      // Make sure the parameter is imported if necessary
      p.dataType match {
        case u: UserType => if (u.isOpaque && u.classSpec.isDefined) opaqueClassDeclaration(u.classSpec.get)
        case _ => ()
      }

      // Declare parameters as if they were attributes
      attributeDeclaration(p.id, p.dataType, isNullable = false)
    }
  }

  // Intentional no-op; Rust has already ended the struct definition by the time we reach this
  override def classFooter(name: List[String]): Unit = {}

  override def classConstructorHeader(name: List[String],
                                      parentType: DataType,
                                      rootClassName: List[String],
                                      isHybrid: Boolean,
                                      params: List[ParamDefSpec]): Unit = {
    typeProvider.nowClass.meta.endian match {
      case Some(_: CalcEndian) | Some(InheritedEndian) =>
        attributeDeclaration(EndianIdentifier, IntMultiType(signed = true, Width4, None), isNullable = false)
      case _ =>
    }

    // Unlike other OOP languages, implementing an interface happens outside the struct declaration.
    universalFooter

    // If there are any switch types in the struct definition, create the enums for them
    typeProvider.nowClass.seq.foreach(
      a =>
        a.dataType match {
          case st: SwitchType => switchTypeEnum(a.id, st)
          case _ => ()
        }
    )
    typeProvider.nowClass.instances.foreach(
      i =>
        i._2.dataTypeComposite match {
          case st: SwitchType => switchTypeEnum(i._1, st)
          case _ => ()
        }
    )

    out.puts(
      s"impl<$readLife, $streamLife: $readLife> $kstructName<$readLife, $streamLife> for ${classTypeName(typeProvider.nowClass)} {"
    )
    out.inc
    val root = classTypeName(typeProvider.topClass)
    out.puts(s"type Root = $root;")

    val parent = if (typeProvider.nowClass.isTopLevel)
      root
    else {
      kaitaiTypeToNativeType(None, typeProvider.nowClass, typeProvider.nowClass.parentType, cleanTypename = true)
    }

    out.puts(
      s"type Parent = $parent;"
    )
    out.puts
  }

  override def runRead(name: List[String]): Unit = {}

  override def runReadCalc(): Unit = {
    out.puts(s"if *${privateMemberName(EndianIdentifier)} == 0 {")
    out.inc
    out.puts(s"""return Err(KError::UndecidedEndiannessError("${typeProvider.nowClass.path.mkString("/", "/", "")}".to_string()));""")
    out.dec
    out.puts("}")
  }

  override def readHeader(endian: Option[FixedEndian],
                          isEmpty: Boolean): Unit = {
    RustCompiler.in_reader = true
    val root = privateMemberName(RootIdentifier)
    out.puts(s"fn read<S: $kstreamName>(")
    out.inc
    out.puts(s"self_rc: &Rc<Self>,")
    out.puts(s"${privateMemberName(IoIdentifier)}: &$streamLife S,")
    out.puts(
      s"$root: SharedType<Self::Root>,"
    )
    out.puts(
      s"${privateMemberName(ParentIdentifier)}: SharedType<Self::Parent>,"
    )
    out.dec
    out.puts(s") -> KResult<()> {")
    out.inc

    out.puts(s"self_rc._root.set(_root.get());")
    out.puts(s"self_rc._parent.set(_parent.get());")
    out.puts(s"let _new_parent = SharedType::<Self>::new(self_rc.clone());")
    out.puts(s"let _rrc = self_rc._root.get()?;")
    out.puts(s"let _prc = self_rc._parent.get_value().borrow();")
    out.puts(s"let _r = _rrc.as_ref();")

    // If there aren't any attributes to parse, we need to end the read implementation here
    if (typeProvider.nowClass.seq.isEmpty)
      endRead()
  }

  override def readFooter(): Unit = out.puts(s"// readFooter()")

  override def attributeDeclaration(attrName: Identifier,
                                    attrType: DataType,
                                    isNullable: Boolean): Unit = {
    val typeName = attrName match {
      // For keeping lifetimes simple, we don't store _io, _root, or _parent with the struct
      case IoIdentifier | RootIdentifier | ParentIdentifier => return
      case _ =>
        kaitaiTypeToNativeType(Some(attrName), typeProvider.nowClass, attrType)
    }

    out.puts(s"${idToStr(attrName)}: $typeName,")
  }

  override def attributeReader(attrName: Identifier,
                               attrType: DataType,
                               isNullable: Boolean): Unit = {
    var typeName = attrName match {
      // For keeping lifetimes simple, we don't store _io, _root, or _parent with the struct
        case IoIdentifier | RootIdentifier | ParentIdentifier => return
        case _ =>
          kaitaiTypeToNativeType(Some(attrName), typeProvider.nowClass, attrType)
    }

    //val typeNameEx = kaitaiTypeToNativeType(Some(attrName), typeProvider.nowClass, attrType, excludeOptionWrapper = true)
    out.puts(
      s"impl<$readLife, $streamLife: $readLife> ${classTypeName(typeProvider.nowClass)} {")
    out.inc

    var types : Set[DataType] = Set()
    var enum_typename = false
    var switch_typename = false
    attrType match {
      case st: SwitchType =>
        types = st.cases.values.toSet
        switch_typename = true
      case _: EnumType => enum_typename = true
      case _ =>
    }
    var enum_only_numeric = true
    types.foreach {
      case _: NumericType => // leave unchanged
      case _ => enum_only_numeric = false
    }
    var fn = idToStr(attrName)
    if (switch_typename && enum_only_numeric) {
      out.puts(s"pub fn $fn(&self) -> usize {")
      out.inc
      out.puts(s"self.${idToStr(attrName)}.borrow().as_ref().unwrap().into()")
      out.dec
      out.puts("}")
      fn = s"${fn}_enum"
    }
    // if (switch_typename || enum_typename) {
    //   out.puts(s"pub fn $fn(&self) -> RefEnum<$typeNameEx> {")
    //   out.inc
    //   out.puts(s"RefEnum::new(self.${idToStr(attrName)}.borrow())")
    // } else
    {
      if (!typeName.startsWith("Ref<"))
        typeName = typeName.replace("RefCell<", "Ref<")

      out.puts(s"pub fn $fn(&self) -> $typeName {")
      out.inc
      out.puts(s"self.${idToStr(attrName)}.borrow()")
    }
    out.dec
    out.puts("}")
    out.dec
    out.puts("}")
  }

  override def attrParse(attr: AttrLikeSpec,
                         id: Identifier,
                         defEndian: Option[Endianness]): Unit = {
    super.attrParse(attr, id, defEndian)

    // Detect if this is the last attribute parse and finish the read method
    if (typeProvider.nowClass.seq.nonEmpty && typeProvider.nowClass.seq.last.id == id)
      endRead()
  }

  def endRead(): Unit = {
    out.puts("Ok(())")
    out.dec
    out.puts("}")
    RustCompiler.in_reader = false
  }

  override def attrParseHybrid(leProc: () => Unit, beProc: () => Unit): Unit = {}

  override def condIfHeader(expr: Ast.expr): Unit = {
    out.puts(s"if ${expression(expr)} {")
    out.inc
  }

   override def condRepeatCommonInit(id: Identifier, dataType: DataType, needRaw: NeedRaw): Unit = {
    // this line required for handleAssignmentRepeatUntil
    typeProvider._currentIteratorType = Some(dataType)
    out.puts(s"*${RustCompiler.privateMemberName(id, writeAccess = true)} = Vec::new();")
  }

  override def condRepeatEosHeader(id: Identifier,
                                   io: String,
                                   dataType: DataType): Unit = {
    out.puts("{")
    out.inc
    out.puts(s"let mut _i = 0;")
    out.puts(s"while !_io.is_eof() {")
    out.inc
  }

  override def handleAssignmentRepeatEos(id: Identifier, expr: String): Unit = {
    out.puts(s"${RustCompiler.privateMemberName(id, writeAccess = true)}.push($expr);")
  }

  override def condRepeatEosFooter: Unit = {
    out.puts("_i += 1;")
    out.dec
    out.puts("}")
    out.dec
    out.puts("}")
  }

  override def condRepeatExprHeader(id: Identifier,
                                    io: String,
                                    dataType: DataType,
                                    repeatExpr: Ast.expr): Unit = {
    val lenVar = s"l_${idToStr(id)}"
    out.puts(s"let $lenVar = ${expression(repeatExpr)};")
    out.puts(s"for _i in 0..$lenVar {")
    out.inc
  }

  override def condRepeatUntilHeader(id: Identifier,
                                     io: String,
                                     dataType: DataType,
                                     repeatExpr: Ast.expr): Unit = {
    out.puts("{")
    out.inc
    out.puts("let mut _i = 0;")
    out.puts("while {")
    out.inc
  }

  override def createSubstream(id: Identifier, byteType: BytesType, io: String, rep: RepeatSpec, defEndian: Option[FixedEndian]): String = {
    createSubstreamBuffered(id, byteType, io, rep, defEndian)
  }

  override def handleAssignmentRepeatUntil(id: Identifier,
                                           expr: String,
                                           isRaw: Boolean): Unit = {
    out.puts(s"${RustCompiler.privateMemberName(id, writeAccess = true)}.push($expr);")
    var copy_type = ""
    if (typeProvider._currentIteratorType.isDefined && translator.is_copy_type(typeProvider._currentIteratorType.get)) {
      copy_type = "*"
    }
    val t = localTemporaryName(id)
    out.puts(s"let $t = ${privateMemberName(id)};")
    out.puts(s"let ${translator.doLocalName(Identifier.ITERATOR)} = $copy_type$t.last().unwrap();")
  }

  override def condRepeatUntilFooter(id: Identifier,
                                     io: String,
                                     dataType: DataType,
                                     repeatExpr: Ast.expr): Unit = {
    // this line required by kaitai code
    typeProvider._currentIteratorType = Some(dataType)
    out.puts("_i += 1;")
    out.puts(s"let x = !(${expression(repeatExpr)});")
    out.puts("x")
    out.dec
    out.puts("} {}")
    out.dec
    out.puts("}")
  }

  def getRawIdExpr(varName: Identifier, rep: RepeatSpec): String = {
    val memberName = privateMemberName(varName)
    rep match {
      case NoRepeat => memberName
      case _ => s"$memberName[$memberName.len() - 1]"
    }
  }

  override def attrProcess(proc: ProcessExpr, varSrc: Identifier, varDest: Identifier, rep: RepeatSpec): Unit = {
    val srcExpr = getRawIdExpr(varSrc, rep)

    val expr = proc match {
      case ProcessXor(xorValue) =>
        translator.detectType(xorValue) match {
          case _: IntType =>
            s"S::process_xor_one(&$srcExpr, ${expression(xorValue)})"
          case _: BytesType =>
            s"S::process_xor_many(&$srcExpr, &${translator.remove_deref(expression(xorValue))})"
        }
      case ProcessZlib =>
        s"S::process_zlib(&$srcExpr)"
      case ProcessRotate(isLeft, rotValue) =>
        val expr = if (isLeft) {
          expression(rotValue)
        } else {
          s"8 - (${expression(rotValue)})"
        }
        s"S::process_rotate_left(&$srcExpr, $expr)"
      case ProcessCustom(name, args) =>
        val procClass = name.map(x => type2class(x)).mkString("::")
        val procName = s"_process_${idToStr(varSrc)}"

        val mod_name = name.last
        importList.add(s"""#[path = "$mod_name.rs"] mod $mod_name;""")
        importList.add(s"use self::$mod_name::*;")

        val argList = translate_args(args, false)
        val argListInParens = s"($argList)"
        out.puts(s"let $procName = $procClass::new$argListInParens;")
        s"$procName.decode(&$srcExpr)"
    }
    handleAssignment(varDest, expr, rep, isRaw = false)
  }

  override def useIO(ioEx: Ast.expr): String = {
    out.puts(s"let t = ${expression(ioEx)};")
    out.puts(s"let io = BytesReader::new(&*t);")
    "io"
  }

  override def pushPos(io: String): Unit =
    out.puts(s"let _pos = $io.pos();")

  override def seek(io: String, pos: Ast.expr): Unit =
    out.puts(s"$io.seek(${expression(pos)} as usize)?;")

  override def popPos(io: String): Unit =
    out.puts(s"$io.seek(_pos)?;")

  override def alignToByte(io: String): Unit =
    out.puts(s"${privateMemberName(IoIdentifier)}.align_to_byte()?;")

  override def privateMemberName(id: Identifier): String =
    RustCompiler.privateMemberName(id)

  override def instanceDeclHeader(className: List[String]): Unit = {
    if (typeProvider.nowClass.params.nonEmpty) {
      val paramsArg = Utils.join(typeProvider.nowClass.params.map { p =>
        val n = paramName(p.id)
        val t = kaitaiTypeToNativeType(Some(p.id), typeProvider.nowClass, p.dataType, excludeOptionWrapper = true)
        var byref = ""
        if (!translator.is_copy_type(p.dataType))
          byref = "&"
        // generate param access helper
        attributeReader(p.id, p.dataType, isNullable = false)
        s"$n: $byref$t"
      }, "", ", ", "")

      out.puts(s"impl<$readLife, $streamLife: $readLife> ${classTypeName(typeProvider.nowClass)} {")
      out.inc
      out.puts(s"pub fn set_params(&mut self, $paramsArg) {")
      out.inc
      typeProvider.nowClass.params.foreach(p => handleAssignmentParams(p.id, paramName(p.id)))
      out.dec
      out.puts("}")
      out.dec
      out.puts("}")
    }
    typeProvider.nowClass.meta.endian match {
      case Some(_: CalcEndian) | Some(InheritedEndian) =>
        out.puts(s"impl<$readLife, $streamLife: $readLife> ${classTypeName(typeProvider.nowClass)} {")
        out.inc
        val t = kaitaiTypeToNativeType(Some(EndianIdentifier), typeProvider.nowClass, IntMultiType(signed = true, Width4, None), excludeOptionWrapper = true)
        out.puts(s"pub fn set_endian(&mut self, ${idToStr(EndianIdentifier)}: $t) {")
        out.inc
        handleAssignmentSimple(EndianIdentifier, s"${idToStr(EndianIdentifier)}")
        out.dec
        out.puts("}")
        out.dec
        out.puts("}")
      case _ =>
    }
    out.puts(s"impl<$readLife, $streamLife: $readLife> ${classTypeName(typeProvider.nowClass)} {")
    out.inc
  }

  override def universalFooter: Unit = {
    out.dec
    out.puts("}")
  }

  override def instanceDeclaration(attrName: InstanceIdentifier,
                                   attrType: DataType,
                                   isNullable: Boolean): Unit = {
    val typeName = kaitaiTypeToNativeType(
      Some(attrName),
      typeProvider.nowClass,
      attrType,
      excludeOptionWrapper = true
    )
    out.puts(s"${calculatedFlagForName(attrName)}: Cell<bool>,")
    out.puts(s"${idToStr(attrName)}: RefCell<$typeName>,")
  }

  def calculatedFlagForName(ksName: Identifier) =
  s"f_${idToStr(ksName)}"

  override def instanceClear(instName: InstanceIdentifier): Unit = {
    var set = false
    val ins = translator.get_instance(typeProvider.nowClass, idToStr(instName))
    if (ins.isDefined) {
      set = ins.get.dataTypeComposite match {
        case _: UserType => true
        case _ => false
      }
    }
    if (!set) {
      out.puts(s"self.${calculatedFlagForName(instName)}.set(false);")
    }
  }

  override def instanceSetCalculated(instName: InstanceIdentifier): Unit = {
    var set = false
    val ins = translator.get_instance(typeProvider.nowClass, idToStr(instName))
    if (ins.isDefined) {
      set = ins.get.dataTypeComposite match {
        case _: UserType => true
        case _ => false
      }
    }
    if (!set) {
      out.puts(s"self.${calculatedFlagForName(instName)}.set(true);")
    }
  }

  override def idToStr(id: Identifier): String = RustCompiler.idToStr(id)

  override def instanceHeader(className: List[String],
                              instName: InstanceIdentifier,
                              dataType: DataType,
                              isNullable: Boolean): Unit = {
    in_instance = true
    out.puts(s"pub fn ${idToStr(instName)}<S: $kstreamName>(")
    out.inc
    out.puts("&self,")
    out.puts(s"${privateMemberName(IoIdentifier)}: &$streamLife S")
    out.dec
    val typeName = kaitaiTypeToNativeType(
      Some(instName),
      typeProvider.nowClass,
      dataType,
      excludeOptionWrapper = true
    )
    out.puts(s") -> KResult<Ref<$typeName>> {")
    out.inc
    out.puts(s"let _rrc = self._root.get()?;")
    out.puts(s"let _prc = self._parent.get_value().borrow();")
    out.puts(s"let _r = _rrc.as_ref();")
  }

  override def instanceCheckCacheAndReturn(instName: InstanceIdentifier,
                                           dataType: DataType): Unit = {
    out.puts(s"if self.${calculatedFlagForName(instName)}.get() {")
    out.inc
    out.puts(s"return Ok(${privateMemberName(instName)});")
    out.dec
    out.puts("}")
  }

  var in_instance = false

  override def instanceCalculate(instName: Identifier, dataType: DataType, value: Ast.expr): Unit = {
    dataType match {
      case _: UserType =>
        out.puts(s"*${RustCompiler.privateMemberName(instName, writeAccess = true)} = ${translator.remove_deref(expression(value))}.clone();")
      case _: StrType =>
        out.puts(s"*${RustCompiler.privateMemberName(instName, writeAccess = true)} = ${translator.remove_deref(expression(value))}.to_string();")
      case _: BytesType =>
        out.puts(s"*${RustCompiler.privateMemberName(instName, writeAccess = true)} = ${translator.rem_vec_amp(translator.remove_deref(expression(value)))}.to_vec();")
      case _: ArrayType =>
        out.puts(s"*${RustCompiler.privateMemberName(instName, writeAccess = true)} = ${translator.rem_vec_amp(translator.remove_deref(expression(value)))}.to_vec();")
      case _: EnumType =>
        out.puts(s"*${RustCompiler.privateMemberName(instName, writeAccess = true)} = ${translator.remove_deref(expression(value))};")
      case _ =>
        //translator.context_need_deref_attr = true
        val primType = kaitaiPrimitiveToNativeType(dataType)
        out.puts(s"*${RustCompiler.privateMemberName(instName, writeAccess = true)} = (${expression(value)}) as $primType;")
        //translator.context_need_deref_attr = false
    }
  }

  override def instanceReturn(instName: InstanceIdentifier,
                              attrType: DataType): Unit = {
    out.puts(s"Ok(${privateMemberName(instName)})")
    in_instance = false
  }

  override def enumDeclaration(curClass: List[String],
                               enumName: String,
                               enumColl: Seq[(Long, EnumValueSpec)]): Unit = {

    val enumClass = types2class(curClass ::: List(enumName))

    // Set up the actual enum definition
    out.puts(s"#[derive(Debug, PartialEq, Clone)]")
    out.puts(s"pub enum $enumClass {")
    out.inc

    enumColl.foreach {
      case (_, label) =>
        if (label.doc.summary.isDefined)
          universalDoc(label.doc)

        out.puts(s"${type2class(label.name)},")
    }
    out.puts("Unknown(i64),")

    out.dec
    out.puts("}")
    out.puts

    // Set up parsing enums from the underlying value
    out.puts(s"impl TryFrom<i64> for $enumClass {")

    out.inc
    // We typically need the lifetime in KError for returning byte slices from stream;
    // because we can only return `UnknownVariant` which contains a Copy type, it's safe
    // to declare that the error type is `'static`
    out.puts(s"type Error = KError;")
    out.puts(s"fn try_from(flag: i64) -> KResult<$enumClass> {")

    out.inc
    out.puts(s"match flag {")

    out.inc
    enumColl.foreach {
      case (value, label) =>
        out.puts(s"$value => Ok($enumClass::${type2class(label.name)}),")
    }
    out.puts(s"_ => Ok($enumClass::Unknown(flag)),")
    out.dec

    out.puts("}")
    out.dec
    out.puts("}")
    out.dec
    out.puts("}")
    out.puts

    out.puts(s"impl From<&$enumClass> for i64 {")
    out.inc
    out.puts(s"fn from(v: &$enumClass) -> Self {")
    out.inc
    out.puts(s"match *v {")
    out.inc
    enumColl.foreach {
      case (value, label) =>
        out.puts(s"$enumClass::${type2class(label.name)} => $value,")
    }
    out.puts(s"$enumClass::Unknown(v) => v")
    out.dec
    out.puts("}")
    out.dec
    out.puts("}")
    out.dec
    out.puts("}")
    out.puts

    out.puts(s"impl Default for $enumClass {")
    out.inc
    out.puts(s"fn default() -> Self { $enumClass::Unknown(0) }")
    out.dec
    out.puts("}")
    out.puts
  }

  override def universalDoc(doc: DocSpec): Unit = {
    out.puts
    out.puts( "/**")

    doc.summary.foreach(docStr => out.putsLines(" * ", docStr))

    doc.ref.foreach {
      case TextRef(text) =>
        out.putsLines(" * ", s"\\sa $text")
      case UrlRef(url, text) =>
        out.putsLines(" * ", s"\\sa $url $text")
    }

    out.puts( " */")
  }

  override def handleAssignmentRepeatExpr(id: Identifier, expr: String): Unit =
    handleAssignmentRepeatEos(id, expr)

  def handleAssignmentParams(id: Identifier, expr: String): Unit = {
    val paramId = typeProvider.nowClass.params.find(s => s.id == id)
    var need_clone = false
    if (paramId.isDefined) {
      need_clone = !translator.is_copy_type(paramId.get.dataType)
    }
    //val typeName = kaitaiTypeToNativeType(Some(id), typeProvider.nowClass, paramId.get.dataType)
    paramId.get.dataType match {
      case _: EnumType =>
        out.puts(s"*${RustCompiler.privateMemberName(id, writeAccess = true)} = $expr.clone();")
      case _ =>
        if (need_clone)
          out.puts(s"*${RustCompiler.privateMemberName(id, writeAccess = true)} = $expr.clone();")
        else
          out.puts(s"*${RustCompiler.privateMemberName(id, writeAccess = true)} = $expr;")
    }
  }

  override def handleAssignmentSimple(id: Identifier, expr: String): Unit = {
    val seqId = typeProvider.nowClass.seq.find(s => s.id == id)
    var done = false
    var refcell = false
    var opaque = false
    if (seqId.isDefined) {
      val idType = seqId.get.dataType
      idType match {
        case t: UserType =>
          refcell = true
          if (t.isOpaque) {
            opaque = true
          }
        case _: BytesType => refcell = true
        case _: ArrayType => refcell = true
        case _: StrType => refcell = true
        case _: EnumType =>
          done = true
          out.puts(
            s"*${RustCompiler.privateMemberName(id, writeAccess = true)} = $expr;"
          )
        case _: SwitchType =>
          done = true
          out.puts(s"*${RustCompiler.privateMemberName(id, writeAccess = true)} = Some($expr);")
        case _ =>
      }
      if (refcell) {
          //val typeName = kaitaiTypeToNativeType(Some(id), typeProvider.nowClass, idType)
          if (opaque) {
            out.puts(s"*${RustCompiler.privateMemberName(id, writeAccess = true)} = Some($expr);")
          } else {
            out.puts(s"*${RustCompiler.privateMemberName(id, writeAccess = true)} = $expr;")
          }
          done = true
      }
    }
    if (!done) {
      var inst = false
      id match {
        case _: InstanceIdentifier =>
          inst = true
        case RawIdentifier(inner) => inner match {
          case _: InstanceIdentifier =>
            inst = true
          case _ =>
        }
        case EndianIdentifier =>
          inst = true
        case _ =>
      }
      if (inst) {
        done = true
        out.puts(s"*${RustCompiler.privateMemberName(id, writeAccess = true)} = $expr;")
      }
    }
    if (!done)
      out.puts(s"*${RustCompiler.privateMemberName(id, writeAccess = true)} = $expr;")
  }

  override def handleAssignmentTempVar(dataType: DataType, id: String, expr: String): Unit =
    out.puts(s"let $id = $expr;")

  def translate_args(args: Seq[Ast.expr], into: Boolean): String = {
    Utils.join(args.map { a =>
      val typ = translator.detectType(a)
      var byref = ""
      val t = kaitaiTypeToNativeType(None, typeProvider.nowClass, typ)
      var try_into = ""
      typ match {
        case _: NumericType =>
          if (into) {
            try_into = s".try_into().map_err(|_| KError::CastError)?"
          }
        case _ =>
          if (!translator.is_copy_type(typ))
            byref = "&"
      }
      s"$byref${translator.translate(a)}$try_into"
    }, "", ", ", "")
  }

  override def parseExpr(dataType: DataType,
                         assignType: DataType,
                         io: String,
                         defEndian: Option[FixedEndian]): String = {
    var addParams = ""
    val expr = dataType match {
      case t: ReadableType =>
        t match {
          case IntMultiType(_, _, None) =>
            s"if *${privateMemberName(EndianIdentifier)} == 1 { $io.read_${t.apiCall(Some(LittleEndian))}()?.into() } else { $io.read_${t.apiCall(Some(BigEndian))}()?.into() }"
          case IntMultiType(_, _, Some(e)) =>
            s"$io.read_${t.apiCall(Some(e))}()?.into()"
          case _ =>
            s"$io.read_${t.apiCall(defEndian)}()?.into()"
        }
      case _: BytesEosType => s"$io.read_bytes_full()?.into()"
      case b: BytesTerminatedType =>
          s"$io.read_bytes_term(${b.terminator}, ${b.include}, ${b.consume}, ${b.eosError})?.into()"
      case b: BytesLimitType => s"$io.read_bytes(${expression(b.size)} as usize)?.into()"
      case BitsType1(bitEndian) => s"$io.read_bits_int_${bitEndian.toSuffix}(1)? != 0"
      case BitsType(width: Int, bitEndian) => s"$io.read_bits_int_${bitEndian.toSuffix}($width)?"
      case t: UserType =>
<<<<<<< HEAD
        addParams = Utils.join(t.args.map{ a =>
          val typ = translator.detectType(a)
          var byref = ""
          //val t = kaitaiTypeToNativeType(None, typeProvider.nowClass, typ)
          var try_into = ""
          // exclude enums
          typ match {
            case _: NumericType => try_into = s".try_into().map_err(|_| KError::CastError)?"
            case _ =>
              if (!translator.is_copy_type(typ))
                byref = "&"
          }
          //var need_deref = "*"
          //if (t.startsWith("RefCell"))
          //  need_deref = "&*"
          s"$byref${translator.translate(a)}$try_into"
        }, "", ", ", "")
=======
        addParams = translate_args(t.args, true)
>>>>>>> b09b820d
        val userType = t match {
          case t: UserType =>
            val baseName = t.classSpec match {
              case Some(spec) => types2class(spec.name)
              case None => types2class(t.name)
            }
            s"$baseName"
        }
        val root = s"Some(${self_name()}.${privateMemberName(RootIdentifier)}.clone())"
        val addArgs = if (t.isOpaque) {
          ", None, None"
        } else {
          //val currentType = classTypeName(typeProvider.nowClass)
          var parent = t.forcedParent match {
            case Some(USER_TYPE_NO_PARENT) => "None"
            case Some(fp) => translator.translate(fp)
            case None =>
              if (!in_instance) {
                s"Some(_new_parent.clone())"
                // if (typeProvider.nowClass.isTopLevel) {
                //   s"Some(${privateMemberName(ParentIdentifier)}.unwrap_or(KStructUnit::parent_stack()).push(self))"
                // } else {
                //   s"Some(${privateMemberName(ParentIdentifier)}.unwrap().push(self))"
                // }
              } else {
                //s"Some(${self_name()}.${privateMemberName(ParentIdentifier)}.clone())"
                "None"
              }
          }
          t.classSpec.get.parentType match {
            case CalcKaitaiStructType => parent = "None"
            case _ =>
          }
          s", $root, $parent"
        }
        val streamType = if (io == privateMemberName(IoIdentifier)) {
          "S"
        } else {
          "BytesReader"
        }
        if (addParams.isEmpty) {
          if (t.classSpec.isDefined) t.classSpec.get.meta.endian match {
            case Some(InheritedEndian) =>
              out.puts(s"let f = |t : &mut $userType| Ok(t.set_endian(*${privateMemberName(EndianIdentifier)}));")
              out.puts(s"let t = Self::read_into_with_init::<$streamType, $userType>($io$addArgs, &f)?.into();")
            case _ =>
              out.puts(s"let t = Self::read_into::<$streamType, $userType>($io$addArgs)?.into();")
          }
        } else {
          out.puts(s"let f = |t : &mut $userType| Ok(t.set_params($addParams));")
          out.puts(s"let t = Self::read_into_with_init::<$streamType, $userType>($io$addArgs, &f)?.into();")
        }
        return s"t"
      case _ => s"// parseExpr($dataType, $assignType, $io, $defEndian)"
    }
    // in expr_2.ksy we got into rustc bug
    // https://github.com/rust-lang/rust/issues/82656
    // https://github.com/rust-lang/rust/issues/70919
    // workaround:
    out.puts(s"let t = $expr;")
    s"t"
  }

  override def bytesPadTermExpr(expr0: String,
                                padRight: Option[Int],
                                terminator: Option[Int],
                                include: Boolean): String = {
    val ioId = privateMemberName(IoIdentifier)
    val expr = padRight match {
      case Some(p) => s"$ioId.bytes_strip_right($expr0, $p).into()"
      case None => expr0
    }

    terminator match {
      case Some(term) => s"$ioId.bytes_terminate($expr, $term, $include).into()"
      case None => expr
    }
  }

  override def attrFixedContentsParse(attrName: Identifier,
                                      contents: String): Unit =
    out.puts(s"// attrFixedContentsParse($attrName, $contents)")

  override def publicMemberName(id: Identifier): String =
    s"// publicMemberName($id)"

  override def localTemporaryName(id: Identifier): String =
    s"_t_${idToStr(id)}"

  override def userTypeDebugRead(id: String, dataType: DataType, assignType: DataType): Unit = {
    // we already have splitted construction of object and read method
  }

  override def switchRequiresIfs(onType: DataType): Boolean = onType match {
    case _: IntType | _: EnumType => false
    case _ => true
  }

  override def switchStart(id: Identifier, on: Ast.expr): Unit = {
    switch_else_exist = false
    out.puts(s"match ${expression(on)} {")
    out.inc
  }

  override def switchCaseStart(condition: Ast.expr): Unit = {
    out.puts(s"${expression(condition)} => {")
    out.inc
  }

  override def switchCaseEnd(): Unit = {
    out.dec
    out.puts("}")
  }

  var switch_else_exist = false

  override def switchElseStart(): Unit = {
    switch_else_exist = true
    out.puts("_ => {")
    out.inc
  }

  override def switchEnd(): Unit = {
    if (!switch_else_exist) {
      out.puts("_ => {}")
    }
    out.dec
    out.puts("}")
  }

  override def switchIfStart(id: Identifier, on: Ast.expr, onType: DataType): Unit = {
    out.puts("{")
    out.inc
    out.puts(s"let on = ${translator.remove_deref(expression(on))};")
  }

  override def switchIfCaseFirstStart(condition: Ast.expr): Unit = {
    out.puts(s"if *on == ${expression(condition)} {")
    out.inc
  }

  override def switchIfCaseStart(condition: Ast.expr): Unit = {
    out.puts(s"else if *on == ${expression(condition)} {")
    out.inc
  }

  override def switchIfCaseEnd(): Unit = {
    out.dec
    out.puts("}")
  }

  override def switchIfElseStart(): Unit = {
    out.puts("else {")
    out.inc
  }

  override def switchIfEnd(): Unit = {
    out.dec
    out.puts("}")
  }

  override def allocateIO(id: Identifier, rep: RepeatSpec): String = {//= privateMemberName(IoIdentifier)
    val memberName = privateMemberName(id)
    val ioId = IoStorageIdentifier(id)

    var newStreamRaw = s"$memberName"
    val ioName = rep match {
      case NoRepeat =>
        var newStream = newStreamRaw
        val localIO = localTemporaryName(ioId)
        //if (in_instance) {
          val ids = idToStr(id)
          out.puts(s"let $ids = $newStream;")
          newStream = ids
        //}
        out.puts(s"let $localIO = BytesReader::new(&$newStream);")
        s"&$localIO"
      case _ =>
        val ids = idToStr(id)
        val localIO = s"io_$ids"
        //if (in_instance) {
          out.puts(s"let $ids = $newStreamRaw;")
          newStreamRaw = ids
        //}
        out.puts(s"let $localIO = BytesReader::new(&$newStreamRaw.last().unwrap());")
        s"&$localIO"
    }

    ioName
  }

  def switchTypeEnum(id: Identifier, st: SwitchType): Unit = {
    // Because Rust can't handle `AnyType` in the type hierarchy,
    // we generate an enum with all possible variations
    val enum_typeName = kaitaiTypeToNativeType(
      Some(id),
      typeProvider.nowClass,
      st,
      excludeOptionWrapper = true
    )
    out.puts("#[derive(Debug, Clone)]")
    out.puts(s"pub enum $enum_typeName {")
    out.inc

    val types = st.cases.values.toSet

    {
      val types_set = scala.collection.mutable.Set[String]()
      types.foreach(t => {
        // Because this switch type will itself be in an option, we can exclude it from user types
        val variantName = switchVariantName(id, t)
        val typeName = kaitaiTypeToNativeType(
          Some(id),
          typeProvider.nowClass,
          t,
          excludeOptionWrapper = true
        )
        val new_typename = types_set.add(typeName)
        // same typename could be in case of different endianness
        if (new_typename) {
          out.puts(s"$variantName($typeName),")
        }
      })
    }

    out.dec
    out.puts("}")

    var enum_only_numeric = true
    types.foreach {
      case _: NumericType => // leave true
      case _ => enum_only_numeric = false
    }

    // generate only if switch types are different
    {
      val types_set = scala.collection.mutable.Set[String]()
      // add helper methods From
      types.foreach(t => {
        // Because this switch type will itself be in an option, we can exclude it from user types
        val variantName = switchVariantName(id, t)
        var v = "v"
        val typeName = t match {
          case _ : BytesType =>
            v = "v.to_vec()"
            s"&[u8]" // special case for Bytes(Vec[u8]) (else switch)
          case _ => kaitaiTypeToNativeType(
              Some(id),
              typeProvider.nowClass,
              t,
              excludeOptionWrapper = true)
        }
        val new_typename = types_set.add(typeName)
        if (new_typename) {
          out.puts(s"impl From<$typeName> for $enum_typeName {")
          out.inc
          out.puts(s"fn from(v: $typeName) -> Self {")
          out.inc
          out.puts(s"Self::$variantName($v)")
          out.dec
          out.puts("}")
          out.dec
          out.puts("}")
          if (enum_only_numeric) {
            out.puts(s"impl From<&$enum_typeName> for $typeName {")
            out.inc
            out.puts(s"fn from(e: &$enum_typeName) -> Self {")
            out.inc
            out.puts(s"if let $enum_typeName::$variantName(v) = e {")
            out.inc
            out.puts(s"return *v")
            out.dec
            out.puts("}")
            out.puts(s"""panic!(\"trying to convert from enum $enum_typeName::$variantName to $typeName, enum value {:?}\", e)""")
            out.dec
            out.puts("}")
            out.dec
            out.puts("}")
          }
        }
      })
    }
    if (enum_only_numeric) {
      out.puts(s"impl From<&$enum_typeName> for usize {")
      out.inc
      out.puts(s"fn from(e: &$enum_typeName) -> Self {")
      out.inc
      out.puts(s"match e {")
      out.inc
      val variants_set = scala.collection.mutable.Set[String]()
      types.foreach(t => {
        val variantName = switchVariantName(id, t)
        val new_typename = variants_set.add(variantName)
        if (new_typename) {
          out.puts(s"$enum_typeName::$variantName(v) => *v as usize,")
        }
      })
      out.dec
      out.puts("}")
      out.dec
      out.puts("}")
      out.dec
      out.puts("}")
      out.puts
    }

    {
      val types_set = scala.collection.mutable.Set[String]()
      val attrs_set = scala.collection.mutable.Set[String]()
      types.foreach(t => {
        val typeName = kaitaiTypeToNativeType(Some(id), typeProvider.nowClass, t, cleanTypename = true)
        if (types_set.add(typeName)) {
          t match {
            case ut: UserType =>
              ut.classSpec.get.seq.foreach(
                attr => {
                  val attrName = attr.id
                  if (attrs_set.add(idToStr(attrName))) {
                    out.puts(s"impl $enum_typeName {")
                    out.inc
                    val fn = idToStr(attrName)
                    val nativeType = kaitaiTypeToNativeType(Some(attrName), typeProvider.nowClass, attr.dataTypeComposite, cleanTypename = true)
                    //out.puts(nativeType.attrGetterDcl(fn))
                    out.puts(s"pub fn $fn(&self) -> Ref<$nativeType> {")
                    out.inc
                    out.puts("match self {")
                    out.inc
                    out.puts(s"$enum_typeName::$typeName(x) => x.$fn.borrow(),")
                    out.puts("_ => panic!(\"wrong variant: {:?}\", self),")
                    out.dec
                    out.puts("}")
                    out.dec
                    out.puts("}")
                    out.dec
                    out.puts("}")
                  }
                }
              )
            case _ =>
          }
        }
      })
    }

  }

  def switchVariantName(id: Identifier, attrType: DataType): String =
    attrType match {
      // TODO: Not exhaustive
      case Int1Type(false) => "U1"
      case IntMultiType(false, Width2, _) => "U2"
      case IntMultiType(false, Width4, _) => "U4"
      case IntMultiType(false, Width8, _) => "U8"

      case Int1Type(true) => "S1"
      case IntMultiType(true, Width2, _) => "S2"
      case IntMultiType(true, Width4, _) => "S4"
      case IntMultiType(true, Width8, _) => "S8"

      case FloatMultiType(Width4, _) => "F4"
      case FloatMultiType(Width8, _) => "F8"

      case BitsType(_,_) => "Bits"
      case _: BooleanType => "Boolean"
      case CalcIntType => "Int"
      case CalcFloatType => "Float"
      case _: StrType => "String"
      case _: BytesType => "Bytes"

      case t: UserType =>
        kaitaiTypeToNativeType(
          Some(id),
          typeProvider.nowClass,
          t,
          cleanTypename = true
        )
      case t: EnumType =>
        kaitaiTypeToNativeType(
          Some(id),
          typeProvider.nowClass,
          t,
          excludeOptionWrapper = true
        )
      case t: ArrayType => s"Arr${switchVariantName(id, t.elType)}"
    }

  override def ksErrorName(err: io.kaitai.struct.datatype.KSError): String =
    s"KaitaiStream.$err"

  override def attrValidateExpr(
    attrId: Identifier,
    attrType: DataType,
    checkExpr: Ast.expr,
    err: KSError,
    errArgs: List[Ast.expr]
  ): Unit = {
    val errArgsStr = errArgs.map(translator.translate).mkString(", ")
    out.puts(s"if !(${expression(checkExpr)}) {")
    out.inc
    out.puts(s"""return Err(KError::ValidationNotEqual(r#"$errArgsStr"#.to_string()));""")
    out.dec
    out.puts("}")
  }

  override def attrParse2(
                           id: Identifier,
                           dataType: DataType,
                           io: String,
                           rep: RepeatSpec,
                           isRaw: Boolean,
                           defEndian: Option[FixedEndian],
                           assignTypeOpt: Option[DataType] = None
                         ): Unit = {
    dataType match {
      case t: EnumType =>
        val expr =
          t.basedOn match {
            case inst: ReadableType =>
              s"($io.read_${inst.apiCall(defEndian)}()? as i64).try_into()?"
            case BitsType(width: Int, bitEndian) =>
              s"($io.read_bits_int_${bitEndian.toSuffix}($width)? as i64).try_into()?"
          }
        handleAssignment(id, expr, rep, isRaw)
      case _ =>
        super.attrParse2(id, dataType, io, rep, isRaw, defEndian, assignTypeOpt)
    }
  }

  override def classToString(toStringExpr: Ast.expr): Unit = {
    importList.add("use std::fmt;")
    out.puts(s"impl fmt::Display for ${classTypeName(typeProvider.nowClass)} {")
    out.inc
    out.puts(s"fn fmt(&self, f: &mut fmt::Formatter) -> fmt::Result {")
    out.inc
    out.puts(s"""write!(f, "{}", ${translator.translate(toStringExpr)})""")
    out.dec
    out.puts("}")
    out.dec
    out.puts("}")
  }
}

object RustCompiler
  extends LanguageCompilerStatic
    with StreamStructNames
    with UpperCamelCaseClasses {
  override def getCompiler(tp: ClassTypeProvider,
                           config: RuntimeConfig): LanguageCompiler =
    new RustCompiler(tp, config)

  override def kstreamName = "KStream"

  var in_reader = false

  def self_name(): String = {
    if (in_reader) "self_rc" else "self"
  }

  def privateMemberName(id: Identifier, writeAccess: Boolean = false): String = id match {
    case IoIdentifier => "_io"
    case RootIdentifier => "_root"
    case ParentIdentifier => "_parent"
    case _ =>
      val n = s"${self_name()}.${idToStr(id)}"
      if (writeAccess)
        s"$n.borrow_mut()"
      else
        s"$n.borrow()"
  }

  def idToStr(id: Identifier): String = id match {
    case SpecialIdentifier(n) => n
    case NamedIdentifier(n) => n
    case InstanceIdentifier(n) => n
    case NumberedIdentifier(idx) => s"${NumberedIdentifier.TEMPLATE}$idx"
    case RawIdentifier(inner) => s"${idToStr(inner)}_raw" // use suffix naming, easy to replace, like in anyField()
    case IoStorageIdentifier(inner) => s"${idToStr(inner)}_io" // same here
  }

  @tailrec
  def rootClassTypeName(c: ClassSpec, isRecurse: Boolean = false): String = {
    if (!isRecurse && c.isTopLevel)
      "Self"
    else if (c.isTopLevel)
      classTypeName(c)
    else
      rootClassTypeName(c.upClass.get, isRecurse = true)
  }

  override def kstructName = s"KStruct"

  def readLife = "'r"

  def kstructUnitName = "KStructUnit"

  def classTypeName(c: ClassSpec): String =
    s"${types2class(c.name)}"

  def streamLife = "'s"

  def types2class(names: List[String]): String =
  // TODO: Use `mod` to scope types instead of weird names
    names.map(x => type2class(x)).mkString("_")

//  def lifetimeParam(d: DataType): String =
//    if (containsReferences(d)) s"<$streamLife>" else ""

//  def containsReferences(d: DataType): Boolean = containsReferences(d, None)

//  def containsReferences(c: ClassSpec,
//                         originating: Option[ClassSpec]): Boolean =
//    c.seq.exists(t => containsReferences(t.dataType, originating)) ||
//      c.instances.exists(
//        i => containsReferences(i._2.dataTypeComposite, originating)
//      )

  def containsReferences(d: DataType, originating: Option[ClassSpec]): Boolean =
    d match {
      case _: BytesType | _: StrType => true
      case _: UserType => true
      /*
      t.classSpec match {
        // Recursive types may need references, but the recursion itself
        // will be handled by `Box<>`, so doesn't need a reference
        case Some(inner) if originating.contains(inner) => false
        case Some(inner) => containsReferences(inner, originating.orElse(Some(inner)))
        case None => false
      }
       */
      case t: ArrayType => containsReferences(t.elType, originating)
      case st: SwitchType =>
        st.cases.values.exists(t => containsReferences(t, originating))
      case _ => false
    }

  def kaitaiTypeToNativeType(id: Option[Identifier],
                             cs: ClassSpec,
                             attrType: DataType,
                             excludeOptionWrapper: Boolean = false,
                             cleanTypename: Boolean = false): String =
    attrType match {
      // TODO: Not exhaustive
      case _: NumericType | _: BooleanType | _: StrType | _: BytesType =>
        if (cleanTypename)
          kaitaiPrimitiveToNativeType(attrType)
        else
          s"RefCell<${kaitaiPrimitiveToNativeType(attrType)}>"

      case t: UserType =>
        val baseName = t.classSpec match {
          case Some(spec) => types2class(spec.name)
          case None => types2class(t.name)
        }

        (t.isOpaque, cleanTypename) match {
          case (_, true)    =>  baseName
          case (true, _)    =>  s"Option<Rc<$baseName>>"
          case (false, _)   =>  s"Rc<$baseName>"
        }

      case t: EnumType =>
        val baseName = t.enumSpec match {
          case Some(spec) => s"${types2class(spec.name)}"
          case None => s"${types2class(t.name)}"
        }
        if (cleanTypename) {
          return baseName
        }
        if (excludeOptionWrapper) baseName else s"$baseName"

      case t: ArrayType =>
        s"Vec<${kaitaiTypeToNativeType(id, cs, t.elType, excludeOptionWrapper = true)}>"

      case _: SwitchType =>
        val typeName = id.get match {
          case name: NamedIdentifier =>
            s"${types2class(cs.name ::: List(name.name))}"
          case name: InstanceIdentifier =>
            s"${types2class(cs.name ::: List(name.name))}"
          case _ => kstructUnitName
        }

        if (excludeOptionWrapper) typeName else s"RefCell<Option<$typeName>>"

      case KaitaiStreamType => kstreamName
      case CalcKaitaiStructType => kstructUnitName
    }

  def kaitaiPrimitiveToNativeType(attrType: DataType): String = attrType match {
    case Int1Type(false) => "u8"
    case IntMultiType(false, Width2, _) => "u16"
    case IntMultiType(false, Width4, _) => "u32"
    case IntMultiType(false, Width8, _) => "u64"

    case Int1Type(true) => "i8"
    case IntMultiType(true, Width2, _) => "i16"
    case IntMultiType(true, Width4, _) => "i32"
    case IntMultiType(true, Width8, _) => "i64"

    case FloatMultiType(Width4, _) => "f32"
    case FloatMultiType(Width8, _) => "f64"

    case BitsType(_,_) => "u64"

    case _: BooleanType => "bool"
    case CalcIntType => "i32"
    case CalcFloatType => "f64"

    case _: StrType => "String"
    case _: BytesType => "Vec<u8>"

    case ArrayTypeInStream(inType) => s"Vec<${kaitaiPrimitiveToNativeType(inType)}>"
    case _ => s"kaitaiPrimitiveToNativeType '${attrType.toString}' ???"
  }
}<|MERGE_RESOLUTION|>--- conflicted
+++ resolved
@@ -807,27 +807,7 @@
       case BitsType1(bitEndian) => s"$io.read_bits_int_${bitEndian.toSuffix}(1)? != 0"
       case BitsType(width: Int, bitEndian) => s"$io.read_bits_int_${bitEndian.toSuffix}($width)?"
       case t: UserType =>
-<<<<<<< HEAD
-        addParams = Utils.join(t.args.map{ a =>
-          val typ = translator.detectType(a)
-          var byref = ""
-          //val t = kaitaiTypeToNativeType(None, typeProvider.nowClass, typ)
-          var try_into = ""
-          // exclude enums
-          typ match {
-            case _: NumericType => try_into = s".try_into().map_err(|_| KError::CastError)?"
-            case _ =>
-              if (!translator.is_copy_type(typ))
-                byref = "&"
-          }
-          //var need_deref = "*"
-          //if (t.startsWith("RefCell"))
-          //  need_deref = "&*"
-          s"$byref${translator.translate(a)}$try_into"
-        }, "", ", ", "")
-=======
         addParams = translate_args(t.args, true)
->>>>>>> b09b820d
         val userType = t match {
           case t: UserType =>
             val baseName = t.classSpec match {
