package io.kaitai.struct.languages

import io.kaitai.struct._
import io.kaitai.struct.datatype.DataType._
import io.kaitai.struct.datatype._
import io.kaitai.struct.exprlang.Ast
import io.kaitai.struct.format._
import io.kaitai.struct.languages.components._
import io.kaitai.struct.translators.RustTranslator
import io.kaitai.struct.{ClassTypeProvider, RuntimeConfig}

class RustCompiler(typeProvider: ClassTypeProvider, config: RuntimeConfig)
  extends LanguageCompiler(typeProvider, config)
    with AllocateIOLocalVar
    with EveryReadIsExpression
    with FixedContentsUsingArrayByteLiteral
    with ObjectOrientedLanguage
    with SingleOutputFile
    with UpperCamelCaseClasses
    with UniversalFooter
    with SwitchIfOps
    with UniversalDoc {

  import RustCompiler._

  override val translator: RustTranslator =
    new RustTranslator(typeProvider, config)

  override def innerClasses = false

  override def innerEnums = false

  override def indent: String = "    "

  override def outFileName(topClassName: String): String = s"$topClassName.rs"

  override def outImports(topClass: ClassSpec): String =
    importList.toList
      .map(i => s"use $i;")
      .mkString("", "\n", "\n")

  override def fileHeader(topClassName: String): Unit = {
    outHeader.puts(s"// $headerComment")
    outHeader.puts

    outHeader.puts("#![allow(unused_imports)]")
    outHeader.puts("#![allow(non_snake_case)]")
    outHeader.puts("#![allow(non_camel_case_types)]")
    outHeader.puts

    importList.add(
      "kaitai::*"
    )
    importList.add("std::convert::{TryFrom, TryInto}")
  }

  override def opaqueClassDeclaration(classSpec: ClassSpec): Unit =
    importList.add(
      s"crate::${classSpec.name.last}::${type2class(classSpec.name.last)}"
    )

  override def classHeader(name: List[String]): Unit = {
    out.puts
    out.puts("#[derive(Default, Debug, PartialEq)]")
    out.puts(s"pub struct ${classTypeName(typeProvider.nowClass)} {")
    out.inc

    // Because we can't predict whether opaque types will need lifetimes as a type parameter,
    // everyone gets a phantom data marker
    //out.puts(s"_phantom: std::marker::PhantomData<&$streamLife ()>,")

    typeProvider.nowClass.params.foreach { p =>
      // Make sure the parameter is imported if necessary
      p.dataType match {
        case u: UserType => if (u.isOpaque && u.classSpec.isDefined) opaqueClassDeclaration(u.classSpec.get)
        case _ => ()
      }

      // Declare parameters as if they were attributes
      attributeDeclaration(p.id, p.dataType, isNullable = false)
    }
  }

  // Intentional no-op; Rust has already ended the struct definition by the time we reach this
  override def classFooter(name: List[String]): Unit = {}

  override def classConstructorHeader(name: List[String],
                                      parentType: DataType,
                                      rootClassName: List[String],
                                      isHybrid: Boolean,
                                      params: List[ParamDefSpec]): Unit = {

    // Unlike other OOP languages, implementing an interface happens outside the struct declaration.
    universalFooter

    // If there are any switch types in the struct definition, create the enums for them
    typeProvider.nowClass.seq.foreach(
      a =>
        a.dataType match {
          case st: SwitchType => switchTypeEnum(a.id, st)
          case _ => ()
        }
    )
    typeProvider.nowClass.instances.foreach(
      i =>
        i._2.dataTypeComposite match {
          case st: SwitchType => switchTypeEnum(i._1, st)
          case _ => ()
        }
    )

    out.puts(
      s"impl<$readLife, $streamLife: $readLife> $kstructName<$readLife, $streamLife> for ${classTypeName(typeProvider.nowClass)} {"
    )
    out.inc
    out.puts(s"type Root = ${rootClassTypeName(typeProvider.nowClass)};")
    out.puts(
      s"type ParentStack = ${parentStackTypeName(typeProvider.nowClass)};"
    )
    out.puts
  }

  override def runRead(name: List[String]): Unit = out.puts(s"// runRead($name)")

  override def runReadCalc(): Unit = out.puts(s"// runReadCalc()")

  override def readHeader(endian: Option[FixedEndian],
                          isEmpty: Boolean): Unit = {
    out.puts(s"fn read<S: $kstreamName>(")
    out.inc
    out.puts(s"&mut self,")
    out.puts(s"${privateMemberName(IoIdentifier)}: &$streamLife S,")
    out.puts(
      s"${privateMemberName(RootIdentifier)}: Option<&$readLife Self::Root>,"
    )
    out.puts(
      s"${privateMemberName(ParentIdentifier)}: TypedStack<Self::ParentStack>"
    )
    out.dec
    out.puts(s") -> KResult<()> {")
    out.inc

    // If there aren't any attributes to parse, we need to end the read implementation here
    if (typeProvider.nowClass.seq.isEmpty)
      endRead()
  }

  override def readFooter(): Unit = out.puts(s"// readFooter()")

  override def attributeDeclaration(attrName: Identifier,
                                    attrType: DataType,
                                    isNullable: Boolean): Unit = {
    val typeName = attrName match {
      // For keeping lifetimes simple, we don't store _io, _root, or _parent with the struct
      case IoIdentifier | RootIdentifier | ParentIdentifier => return
      case _ =>
        kaitaiTypeToNativeType(attrName, typeProvider.nowClass, attrType)
    }

    out.puts(s"pub ${idToStr(attrName)}: $typeName,")
  }

  // Intentional no-op; Rust handles ownership, so don't worry about reader methods
  override def attributeReader(attrName: Identifier,
                               attrType: DataType,
                               isNullable: Boolean): Unit = {}

  override def attrParse(attr: AttrLikeSpec,
                         id: Identifier,
                         defEndian: Option[Endianness]): Unit = {
    super.attrParse(attr, id, defEndian)

    // Detect if this is the last attribute parse and finish the read method
    if (typeProvider.nowClass.seq.nonEmpty && typeProvider.nowClass.seq.last.id == id)
      endRead()
  }

  def endRead(): Unit = {
    out.puts("Ok(())")
    out.dec
    out.puts("}")
  }

  override def attrParseHybrid(leProc: () => Unit, beProc: () => Unit): Unit =
    out.puts(s"// attrParseHybrid(${leProc()}, ${beProc()})")

  override def condIfHeader(expr: Ast.expr): Unit = {
    // TODO: Actual implementation, this is a shim to enable compiling
    out.puts("{")
    out.inc

    out.puts(s"// condIfHeader($expr)")
  }

  override def condRepeatCommonInit(id: Identifier, dataType: DataType, needRaw: NeedRaw): Unit = {
    out.puts(s"${privateMemberName(id)} = Vec::new();")
  }

  override def condRepeatEosHeader(id: Identifier,
                                   io: String,
                                   dataType: DataType): Unit = {
    out.puts("{")
    out.inc
    out.puts(s"type ArrayElement = ${kaitaiTypeToNativeType(id, typeProvider.nowClass, dataType, excludeOptionWrapper = true)};")
    out.puts(s"while !_io.is_eof() {")
    out.inc
  }

  override def handleAssignmentRepeatEos(id: Identifier, expr: String): Unit = {
    out.puts(s"${privateMemberName(id)}.push(Self::read_into::<S, ArrayElement>(_io, _root, _parent.push(self))?);");
  }

  override def condRepeatEosFooter: Unit = {
    out.dec
    out.puts("}")
    out.dec
    out.puts("}")
  }

  override def condRepeatExprHeader(id: Identifier,
                                    io: String,
                                    dataType: DataType,
                                    repeatExpr: Ast.expr): Unit = {
    // TODO: Actual implementation, this is a shim to enable compiling
    out.puts("{")
    out.inc

    out.puts(
      s"// condRepeatExprHeader($id, $io, $dataType, $repeatExpr)"
    )
  }

  override def condRepeatUntilHeader(id: Identifier,
                                     io: String,
                                     dataType: DataType,
                                     repeatExpr: Ast.expr): Unit = {
    // TODO: Actual implementation, this is a shim to enable compiling
    out.puts("{")
    out.inc

    out.puts(
      s"// condRepeatUntilHeader($id, $io, $dataType, $repeatExpr)"
    )
  }

  override def condRepeatUntilFooter(id: Identifier,
                                     io: String,
                                     dataType: DataType,
                                     repeatExpr: Ast.expr): Unit = {
    out.puts(
      s"// condRepeatUntilFooter($id, $io, $dataType, $repeatExpr)"
    )
    out.dec
    out.puts("} {}")
  }

  override def attrProcess(proc: ProcessExpr,
                           varSrc: Identifier,
                           varDest: Identifier,
                           rep: RepeatSpec): Unit =
    out.puts(s"// attrProcess($proc, $varSrc, $varDest, $rep)")

  override def useIO(ioEx: Ast.expr): String = s"// useIO($ioEx)"

  override def pushPos(io: String): Unit = out.puts(s"// pushPos($io)")

  override def seek(io: String, pos: Ast.expr): Unit =
    out.puts(s"// seek($io, $pos)")

  override def popPos(io: String): Unit = out.puts(s"// popPos($io)")

  override def alignToByte(io: String): Unit =
    out.puts(s"${privateMemberName(IoIdentifier)}.align_to_byte()?;")

  override def privateMemberName(id: Identifier): String =
    RustCompiler.privateMemberName(id)

  override def instanceDeclHeader(className: List[String]): Unit = {
    out.puts(
      s"impl<$readLife, $streamLife: $readLife> ${classTypeName(typeProvider.nowClass)} {"
    )
    out.inc
  }

  override def universalFooter: Unit = {
    out.dec
    out.puts("}")
  }

  override def instanceDeclaration(attrName: InstanceIdentifier,
                                   attrType: DataType,
                                   isNullable: Boolean): Unit = {
    val typeName = kaitaiTypeToNativeType(
      attrName,
      typeProvider.nowClass,
      attrType,
      excludeOptionWrapper = true
    )
    attrType match {
      case _: ArrayType => out.puts(s"pub ${idToStr(attrName)}: $typeName,")
      case _ => out.puts(s"pub ${idToStr(attrName)}: Option<$typeName>,")
    }
  }

  override def idToStr(id: Identifier): String = RustCompiler.idToStr(id)

  override def instanceHeader(className: List[String],
                              instName: InstanceIdentifier,
                              dataType: DataType,
                              isNullable: Boolean): Unit = {

    out.puts(s"fn ${idToStr(instName)}<S: $kstreamName>(")
    out.inc
    out.puts("&mut self,")
    out.puts(s"${privateMemberName(IoIdentifier)}: &$streamLife S,")
    out.puts(
      s"${privateMemberName(RootIdentifier)}: Option<&$readLife ${rootClassTypeName(typeProvider.nowClass)}>,"
    )
    out.puts(
      s"${privateMemberName(ParentIdentifier)}: TypedStack<${parentStackTypeName(typeProvider.nowClass)}>"
    )
    out.dec
    val typeName = kaitaiTypeToNativeType(
      instName,
      typeProvider.nowClass,
      dataType,
      excludeOptionWrapper = true
    )
    out.puts(s") -> KResult<&$typeName> {")
    out.inc
  }

  override def instanceCheckCacheAndReturn(instName: InstanceIdentifier,
                                           dataType: DataType): Unit = {
    out.puts(s"if ${privateMemberName(instName)}.is_some() {")
    out.inc
    instanceReturn(instName, dataType)
    out.dec
    out.puts(s"}")
  }

  override def instanceCalculate(instName: Identifier, dataType: DataType, value: Ast.expr): Unit = {
    val primType = kaitaiPrimitiveToNativeType(dataType)
    val converted = dataType match {
      case _: StrType => out.puts(s"${privateMemberName(instName)} = Some(${expression(value)}.to_string());")
      case _ => out.puts(s"${privateMemberName(instName)} = Some(${expression(value)} as $primType);")
    }
    //handleAssignmentSimple(instName, s"${privateMemberName(instName)} = ${expression(value)}")
  }

  override def instanceReturn(instName: InstanceIdentifier,
                              attrType: DataType): Unit = {
    out.puts(s"return Ok(${privateMemberName(instName)}.as_ref().unwrap());")
  }

  override def enumDeclaration(curClass: List[String],
                               enumName: String,
                               enumColl: Seq[(Long, EnumValueSpec)]): Unit = {

    val enumClass = types2class(curClass ::: List(enumName))

    // Set up the actual enum definition
    out.puts(s"#[derive(Debug, PartialEq)]")
    out.puts(s"pub enum $enumClass {")
    out.inc

    enumColl.foreach {
      case (_, label) =>
        if (label.doc.summary.isDefined)
          universalDoc(label.doc)

        out.puts(s"${type2class(label.name)},")
    }

    out.dec
    out.puts("}")

    // Set up parsing enums from the underlying value
    out.puts(s"impl TryFrom<i64> for $enumClass {")

    out.inc
    // We typically need the lifetime in KError for returning byte slices from stream;
    // because we can only return `UnknownVariant` which contains a Copy type, it's safe
    // to declare that the error type is `'static`
    out.puts(s"type Error = KError;")
    out.puts(s"fn try_from(flag: i64) -> KResult<$enumClass> {")

    out.inc
    out.puts(s"match flag {")

    out.inc
    enumColl.foreach {
      case (value, label) =>
        out.puts(s"$value => Ok($enumClass::${type2class(label.name)}),")
    }
    out.puts("_ => Err(KError::UnknownVariant(flag)),")
    out.dec

    out.puts(s"}")
    out.dec
    out.puts(s"}")
    out.dec
    out.puts(s"}")
    out.puts
  }

  override def universalDoc(doc: DocSpec): Unit = {
    out.puts(s"// universalDoc()")
  }

  override def handleAssignmentRepeatExpr(id: Identifier, expr: String): Unit =
    out.puts(s"// handleAssignmentRepeatExpr($id, $expr)")

  override def handleAssignmentRepeatUntil(id: Identifier,
                                           expr: String,
                                           isRaw: Boolean): Unit =
    out.puts(s"// handleAssignmentRepeatUntil($id, $expr, $isRaw)")

  override def handleAssignmentSimple(id: Identifier, expr: String): Unit = {
    val seqId = typeProvider.nowClass.seq.find(s => s.id == id)

    if (seqId.isDefined) seqId.get.dataType match {
      case _: EnumType =>
        out.puts(
          s"${privateMemberName(id)} = Some(($expr as i64).try_into()?);"
        )
      case _: BytesLimitType =>
        out.puts(s"${privateMemberName(id)} = $expr.to_vec();")
      case t: SwitchType =>
        out.puts(s"${privateMemberName(id)} = Some($expr);");
      case t: UserType =>
        val e = s"$expr"
        val streamType = if (e == privateMemberName(IoIdentifier)) {
          "S"
        } else {
          "BytesReader"
        }
        out.puts(s"${privateMemberName(id)} = Some(Self::read_into::<$streamType, ${kaitaiTypeToNativeType(id, typeProvider.nowClass, t, excludeOptionWrapper = true)}>($expr, Some(self), _parent.push(self))?);");
      case _ => {
        out.puts(s"${privateMemberName(id)} = $expr;")
      }
    }
  }

  override def parseExpr(dataType: DataType,
                         assignType: DataType,
                         io: String,
                         defEndian: Option[FixedEndian]): String =
    dataType match {
      case IntMultiType(_, _, None) => "panic!(\"Unable to parse unknown-endian integers\")"
      case t: ReadableType => s"$io.read_${t.apiCall(defEndian)}()?.into()"
      case _: BytesEosType => s"$io.read_bytes_full()?"
      case b: BytesTerminatedType =>
          s"$io.read_bytes_term(${b.terminator}, ${b.include}, ${b.consume}, ${b.eosError})?"
      case b: BytesLimitType => s"$io.read_bytes(${expression(b.size)} as usize)?"
      case BitsType1(bitEndian) => s"$io.read_bits_int(1)? != 0"
      case BitsType(width, bitEndian) => s"$io.read_bits_int($width)?"
      case utfb: UserTypeFromBytes => s"&BytesReader::new(" +
          parseExpr(utfb.bytes.asInstanceOf[BytesLimitType], assignType, io, defEndian) +
          ")"
      case t: UserType =>
        val addParams = Utils.join(t.args.map((a) => translator.translate(a)), "", ", ", ", ")
        val addArgs = if (t.isOpaque) {
          ""
        } else {
          val parent = t.forcedParent match {
            case Some(USER_TYPE_NO_PARENT) => "KStructUnit::parent_stack()"
            case Some(fp) => translator.translate(fp)
            case None => s"${privateMemberName(ParentIdentifier)}.push(self)"
          }
          val addEndian = t.classSpec.get.meta.endian match {
            case Some(InheritedEndian) => s", ${privateMemberName(EndianIdentifier)}"
            case _ => ""
          }
          s", ${privateMemberName(RootIdentifier)}, $parent$addEndian"
        }
        val streamType = if (io == privateMemberName(IoIdentifier)) {
          "S"
        } else {
          "BytesReader"
        }
        val userType = t match {
          case t: UserType =>
            val baseName = t.classSpec match {
              case Some(spec) => types2class(spec.name)
              case None => types2class(t.name)
            }
            s"$baseName"
        }
        s"Self::read_into::<$streamType, $userType>($addParams$io$addArgs)?.into()"
      case _ => s"// parseExpr($dataType, $assignType, $io, $defEndian)"
    }

  override def bytesPadTermExpr(expr0: String,
                                padRight: Option[Int],
                                terminator: Option[Int],
                                include: Boolean): String = {
    val ioId = privateMemberName(IoIdentifier)
    val expr = padRight match {
      case Some(p) => s"$ioId.bytes_strip_right($expr0, $p)"
      case None => expr0
    }

    terminator match {
      case Some(term) => s"$ioId.bytes_terminate($expr, $term, $include)"
      case None => expr
    }
  }

  override def attrFixedContentsParse(attrName: Identifier,
                                      contents: String): Unit =
    out.puts(s"// attrFixedContentsParse($attrName, $contents)")

  override def publicMemberName(id: Identifier): String =
    s"// publicMemberName($id)"

  override def localTemporaryName(id: Identifier): String =
    s"_t_${idToStr(id)}"

  override def switchRequiresIfs(onType: DataType): Boolean = onType match {
    case _: IntType | _: EnumType => false
    case _ => true
  }

  override def switchStart(id: Identifier, on: Ast.expr): Unit = {
    out.puts(s"match ${expression(on)} {")
    out.inc
  }

  override def switchCaseStart(condition: Ast.expr): Unit = {
    out.puts(s"${expression(condition)} => {")
    out.inc
  }

  override def switchCaseEnd(): Unit = {
    out.dec
    out.puts("}")
  }

  override def switchElseStart(): Unit = {
    out.puts("// switchElseStart()")
  }

  override def switchEnd(): Unit = {
    out.puts("_ => panic!(\"unhandled value\")")
    out.dec
    out.puts("}")
  }

  override def switchIfStart(id: Identifier, on: Ast.expr, onType: DataType): Unit = {
    out.puts("{")
    out.inc
    out.puts(s"let on = &${expression(on)};")
  }

  override def switchIfCaseFirstStart(condition: Ast.expr): Unit = {
    out.puts(s"if on == ${expression(condition)} {")
    out.inc
  }

  override def switchIfCaseStart(condition: Ast.expr): Unit = {
    out.puts(s"else if on == ${expression(condition)} {")
    out.inc
  }

  override def switchIfCaseEnd(): Unit = {
    out.dec
    out.puts("}")
  }

  override def switchIfElseStart(): Unit = {
    out.puts("else {")
    out.inc
  }

  override def switchIfEnd(): Unit = {
    out.dec
    out.puts("}")
  }

  override def extraAttrForIO(id: Identifier,
                              rep: RepeatSpec): List[AttrSpec] = {
    out.puts(s"// extraAttrForIO($id, $rep)")
    Nil
  }

<<<<<<< HEAD
  override def allocateIO(varName: Identifier, rep: RepeatSpec): String = privateMemberName(IoIdentifier)
=======
  override def allocateIO(varName: Identifier, rep: RepeatSpec): String = ""
>>>>>>> b93ede15

  def switchTypeEnum(id: Identifier, st: SwitchType): Unit = {
    // Because Rust can't handle `AnyType` in the type hierarchy,
    // we generate an enum with all possible variations
    val enum_typeName = kaitaiTypeToNativeType(
      id,
      typeProvider.nowClass,
      st,
      excludeOptionWrapper = true
    )
    out.puts("#[derive(Debug, PartialEq)]")
    out.puts(s"pub enum $enum_typeName {")
    out.inc

    val types = st.cases.values.toSet
    types.foreach(t => {
      // Because this switch type will itself be in an option, we can exclude it from user types
      val variantName = switchVariantName(id, t)
      val typeName = kaitaiTypeToNativeType(
        id,
        typeProvider.nowClass,
        t,
        excludeOptionWrapper = true
      )
      out.puts(s"$variantName($typeName),")
    })

    out.dec
    out.puts("}")

    // add helper methods From
    types.foreach(t => {
      // Because this switch type will itself be in an option, we can exclude it from user types
      val variantName = switchVariantName(id, t)
      val typeName = kaitaiTypeToNativeType(
        id,
        typeProvider.nowClass,
        t,
        excludeOptionWrapper = true
      )
      out.puts(s"impl From<$typeName> for $enum_typeName {")
      out.inc
      out.puts(s"fn from(v: $typeName) -> Self {")
      out.inc
      out.puts(s"Self::$variantName(v)")
      out.dec
      out.puts("}")
      out.dec
      out.puts("}")
    })
    out.puts
  }

  def switchVariantName(id: Identifier, attrType: DataType): String =
    attrType match {
      // TODO: Not exhaustive
      case Int1Type(false) => "U1"
      case IntMultiType(false, Width2, _) => "U2"
      case IntMultiType(false, Width4, _) => "U4"
      case IntMultiType(false, Width8, _) => "U8"

      case Int1Type(true) => "S1"
      case IntMultiType(true, Width2, _) => "S2"
      case IntMultiType(true, Width4, _) => "S4"
      case IntMultiType(true, Width8, _) => "S8"

      case FloatMultiType(Width4, _) => "F4"
      case FloatMultiType(Width8, _) => "F8"

      case BitsType(_,_) => "Bits"
      case _: BooleanType => "Boolean"
      case CalcIntType => "Int"
      case CalcFloatType => "Float"
      case _: StrType => "String"
      case _: BytesType => "Bytes"

      case t: UserType =>
        kaitaiTypeToNativeType(
          id,
          typeProvider.nowClass,
          t,
          excludeOptionWrapper = true,
          excludeLifetime = true,
          excludeBox = true
        )
      case t: EnumType =>
        kaitaiTypeToNativeType(
          id,
          typeProvider.nowClass,
          t,
          excludeOptionWrapper = true
        )
      case t: ArrayType => s"Arr${switchVariantName(id, t.elType)}"
    }

  override def ksErrorName(err: io.kaitai.struct.datatype.KSError): String =
    s"KaitaiStream.$err"
}

object RustCompiler
  extends LanguageCompilerStatic
    with StreamStructNames
    with UpperCamelCaseClasses {
  override def getCompiler(tp: ClassTypeProvider,
                           config: RuntimeConfig): LanguageCompiler =
    new RustCompiler(tp, config)

  override def kstreamName = "KStream"

  def privateMemberName(id: Identifier): String = id match {
    case IoIdentifier => "_io"
    case RootIdentifier => "_root"
    case ParentIdentifier => "_parent"
    case _ => s"self.${idToStr(id)}"
  }

  def idToStr(id: Identifier): String = id match {
    case SpecialIdentifier(n) => n
    case NamedIdentifier(n) => n
    case InstanceIdentifier(n) => n
    case NumberedIdentifier(idx) => s"_${NumberedIdentifier.TEMPLATE}$idx"
    case RawIdentifier(inner) => s"raw_${idToStr(inner)}"
  }

  def rootClassTypeName(c: ClassSpec, isRecurse: Boolean = false): String = {
    if (!isRecurse && c.isTopLevel)
      "Self"
    else if (c.isTopLevel)
      classTypeName(c)
    else
      rootClassTypeName(c.upClass.get, isRecurse = true)
  }

  def parentStackTypeName(c: ClassSpec): String = {
    if (c.isTopLevel)
      s"$kstructUnitName"
    else
      s"(&$readLife ${classTypeName(c.upClass.get)}, <${classTypeName(c.upClass.get)} as $kstructName<$readLife, $streamLife>>::ParentStack)"
  }

  override def kstructName = s"KStruct"

  def readLife = "'r"

  def kstructUnitName = "KStructUnit"

  def classTypeName(c: ClassSpec): String =
    s"${types2class(c.name)}"

  def streamLife = "'s"

  def types2class(names: List[String]): String =
  // TODO: Use `mod` to scope types instead of weird names
    names.map(x => type2class(x)).mkString("_")

  def lifetimeParam(d: DataType): String =
    if (containsReferences(d)) s"<$streamLife>" else ""

  def containsReferences(d: DataType): Boolean = containsReferences(d, None)

  def containsReferences(c: ClassSpec,
                         originating: Option[ClassSpec]): Boolean =
    c.seq.exists(t => containsReferences(t.dataType, originating)) ||
      c.instances.exists(
        i => containsReferences(i._2.dataTypeComposite, originating)
      )

  def containsReferences(d: DataType, originating: Option[ClassSpec]): Boolean =
    d match {
      case _: BytesType | _: StrType => true
      case t: UserType => true
      /*
      t.classSpec match {
        // Recursive types may need references, but the recursion itself
        // will be handled by `Box<>`, so doesn't need a reference
        case Some(inner) if originating.contains(inner) => false
        case Some(inner) => containsReferences(inner, originating.orElse(Some(inner)))
        case None => false
      }
       */
      case t: ArrayType => containsReferences(t.elType, originating)
      case st: SwitchType =>
        st.cases.values.exists(t => containsReferences(t, originating))
      case _ => false
    }

  def kaitaiTypeToNativeType(id: Identifier,
                             cs: ClassSpec,
                             attrType: DataType,
                             excludeOptionWrapper: Boolean = false,
                             excludeLifetime: Boolean = false,
                             excludeBox: Boolean = false): String =
    attrType match {
      // TODO: Not exhaustive
      case _: NumericType => kaitaiPrimitiveToNativeType(attrType)
      case _: BooleanType => kaitaiPrimitiveToNativeType(attrType)
      case _: StrType => kaitaiPrimitiveToNativeType(attrType)
      case _: BytesType => kaitaiPrimitiveToNativeType(attrType)

      case t: UserType =>
        val baseName = t.classSpec match {
          case Some(spec) => types2class(spec.name)
          case None => types2class(t.name)
        }
        //val lifetime = if (!excludeLifetime) s"<$streamLife>" else ""

        // Because we can't predict if opaque types will recurse, we have to box them
        val typeName =
          if (!excludeBox && t.isOpaque) s"Box<$baseName>"
          else s"$baseName"
        if (excludeOptionWrapper) typeName else s"Option<$typeName>"

      case t: EnumType =>
        val typeName = t.enumSpec match {
          case Some(spec) => s"${types2class(spec.name)}"
          case None => s"${types2class(t.name)}"
        }
        if (excludeOptionWrapper) typeName else s"Option<$typeName>"

      case t: ArrayType =>
        s"Vec<${kaitaiTypeToNativeType(id, cs, t.elType, excludeOptionWrapper = true, excludeLifetime = excludeLifetime)}>"

      case st: SwitchType =>
        // val types = st.cases.values.toSet
        // val lifetime =
        //   if (!excludeLifetime && types.exists(containsReferences))
        //     s"<$streamLife>"
        //   else ""
        val typeName = id match {
          case name: NamedIdentifier =>
            s"${types2class(cs.name ::: List(name.name))}"
          case name: InstanceIdentifier =>
            s"${types2class(cs.name ::: List(name.name))}"
          case _ => kstructUnitName
        }

        if (excludeOptionWrapper) typeName else s"Option<$typeName>"

      case KaitaiStreamType => kstreamName
    }

  def kaitaiPrimitiveToNativeType(attrType: DataType): String = attrType match {
    case Int1Type(false) => "u8"
    case IntMultiType(false, Width2, _) => "u16"
    case IntMultiType(false, Width4, _) => "u32"
    case IntMultiType(false, Width8, _) => "u64"

    case Int1Type(true) => "i8"
    case IntMultiType(true, Width2, _) => "i16"
    case IntMultiType(true, Width4, _) => "i32"
    case IntMultiType(true, Width8, _) => "i64"

    case FloatMultiType(Width4, _) => "f32"
    case FloatMultiType(Width8, _) => "f64"

    case BitsType(_,_) => "u64"

    case _: BooleanType => "bool"
    case CalcIntType => "i32"
    case CalcFloatType => "f64"
    case EnumType(_, basedOn) => kaitaiPrimitiveToNativeType(basedOn) //???

    case _: StrType => s"String"
    case _: BytesType => s"Vec<u8>"
  }
}<|MERGE_RESOLUTION|>--- conflicted
+++ resolved
@@ -584,11 +584,7 @@
     Nil
   }
 
-<<<<<<< HEAD
   override def allocateIO(varName: Identifier, rep: RepeatSpec): String = privateMemberName(IoIdentifier)
-=======
-  override def allocateIO(varName: Identifier, rep: RepeatSpec): String = ""
->>>>>>> b93ede15
 
   def switchTypeEnum(id: Identifier, st: SwitchType): Unit = {
     // Because Rust can't handle `AnyType` in the type hierarchy,
